--- conflicted
+++ resolved
@@ -17,13 +17,6 @@
 from deap import tools
 
 PATH_TO_TACTICS = "src/main/scala/org/tygus/suslik/synthesis/tactics/parameters/"
-<<<<<<< HEAD
-IND_SIZE = 8
-MAXIMUM_NUMBER_OF_FAILED_SYNTHESIS = 0
-MAXIMUM_TOTAL_TIME = 50.0
-GENERATION_SIZE = 10
-MAXIMUM_NUMBER_OF_GENERATIONS = 50
-=======
 NUMB_OF_ANY_PHASE_RULE = 8
 NUMB_OF_PURE_PHASE_RULE = 10
 NUMB_OF_SYMBOLIC_EXECUTION_RULE = 6
@@ -36,32 +29,11 @@
 MAXIMUM_TOTAL_TIME = 50.0
 POPULATION_SIZE = 5
 MAXIMUM_NUMBER_OF_GENERATIONS = 30
->>>>>>> 4d2cee0c
 INDPB = 0.1
 NUMB_OF_FEATURES = 7
 NUMB_OF_FEATURE_COMBINATION = 2 ** NUMB_OF_FEATURES
 
 class Individual(list):
-<<<<<<< HEAD
-    """This class describe SuSLik's search strategy for individuals in each generation."""
-
-    def __init__(self, generation_id,
-                 individual_id,
-                 nan=10,
-                 time=9999999999.0,
-                 rule_ordering=None,
-                 weight_of_cost_no_call_goal_pre: float = 3.0,
-                 weight_of_cost_no_call_goal_post: float = 1.0,
-                 weight_of_cost_call_goal: float = 10.0,
-                 weight_of_cost_call_goal_pre: float = 3.0,
-                 weight_of_cost_call_goal_post: float = 1.0):
-        super().__init__()
-        if rule_ordering is None:
-            rule_ordering = random.sample(range(IND_SIZE), IND_SIZE)
-        self.generation_id = generation_id
-        self.individual_id = individual_id
-        self.rule_ordering = rule_ordering
-=======
     """This class describe SuSLik's search strategy for individuals in each population."""
 
     def __init__(self,
@@ -82,7 +54,6 @@
         self.population_id = population_id
         self.individual_id = individual_id
         self.rank = rank
->>>>>>> 4d2cee0c
         self.nan = nan
         self.time = time
         self.weight_of_cost_no_call_goal_pre = weight_of_cost_no_call_goal_pre
@@ -163,10 +134,6 @@
     def set_individual_id(self, individual_id):
         self.individual_id = individual_id
 
-<<<<<<< HEAD
-    def set_generation_id(self, generation_id):
-        self.generation_id = generation_id
-=======
     def get_population_id(self):
         return self.population_id
 
@@ -175,7 +142,6 @@
 
     def set_rank(self, rank):
         self.rank = rank
->>>>>>> 4d2cee0c
 
     def get_time(self):
         return self.time
@@ -189,25 +155,6 @@
     def set_nan(self, nan):
         self.nan = nan
 
-<<<<<<< HEAD
-    def set_weight_of_cost_no_call_goal_pre(self, weight_of_cost_no_call_goal_pre):
-        self.weight_of_cost_no_call_goal_pre = weight_of_cost_no_call_goal_pre
-
-    def get_weight_of_cost_no_call_goal_pre(self):
-        return self.weight_of_cost_no_call_goal_pre
-
-    def set_weight_of_cost_no_call_goal_post(self, weight_of_cost_no_call_goal_post):
-        self.weight_of_cost_no_call_goal_post = weight_of_cost_no_call_goal_post
-
-    def get_weight_of_cost_no_call_goal_post(self):
-        return self.weight_of_cost_no_call_goal_post
-
-    def set_weight_of_cost_call_goal(self, weight_of_cost_call_goal):
-        self.weight_of_cost_call_goal = weight_of_cost_call_goal
-
-    def get_weight_of_cost_call_goal(self):
-        return self.weight_of_cost_call_goal
-=======
     def mutate(self):
         for order_of_any_phase_rules in self.orders_of_any_phase_rules:
             tools.mutShuffleIndexes(order_of_any_phase_rules, indpb=INDPB)
@@ -230,39 +177,10 @@
         json_file_name = "search_parameter" + "_" + str(self.population_id) + "_" + str(self.individual_id) + ".json"
         path = PATH_TO_TACTICS + json_file_name
         return path
->>>>>>> 4d2cee0c
 
     def set_weight_of_cost_call_goal_pre(self, weight_of_cost_call_goal_pre):
         self.weight_of_cost_call_goal_pre = weight_of_cost_call_goal_pre
 
-<<<<<<< HEAD
-    def get_weight_of_cost_call_goal_pre(self):
-        return self.weight_of_cost_call_goal_pre
-
-    def set_weight_of_cost_call_goal_post(self, weight_of_cost_call_goal_post):
-        self.weight_of_cost_call_goal_post = weight_of_cost_call_goal_post
-
-    def get_weight_of_cost_call_goal_post(self):
-        return self.weight_of_cost_call_goal_post
-
-    def mutate(self):
-        tools.mutShuffleIndexes(self.rule_ordering, indpb=INDPB)
-        self.weight_of_cost_no_call_goal_pre = self.weight_of_cost_call_goal_pre * random.uniform(0.8, 1.2)
-        self.weight_of_cost_no_call_goal_post = self.weight_of_cost_call_goal_post * random.uniform(0.8, 1.2)
-        self.weight_of_cost_call_goal = self.weight_of_cost_call_goal * random.uniform(0.8, 1.2)
-        self.weight_of_cost_call_goal_pre = self.weight_of_cost_call_goal_pre * random.uniform(0.8, 1.2)
-        self.weight_of_cost_call_goal_post = self.weight_of_cost_call_goal_post * random.uniform(0.8, 1.2)
-
-    def write_json_search_parameter_file(self):
-
-        json_search_parameter_to_write = {
-            "order_of_any_phase_rules": self.rule_ordering,
-            "weight_of_cost_no_call_goal_pre": self.weight_of_cost_no_call_goal_pre,
-            "weight_of_cost_no_call_goal_post": self.weight_of_cost_no_call_goal_post,
-            "weight_of_cost_call_goal": self.weight_of_cost_call_goal,
-            "weight_of_cost_call_goal_pre": self.weight_of_cost_call_goal_pre,
-            "weight_of_cost_call_goal_post": self.weight_of_cost_call_goal_post
-=======
         json_data_to_write = {
             "numbOfAnyPhaseRules": NUMB_OF_ANY_PHASE_RULE,
             "orders_of_any_phase_rules": self.orders_of_any_phase_rules,
@@ -273,7 +191,6 @@
             "orders_of_sketch_hole": self.orders_of_sketch_hole,
             "orders_of_pointer_phase_rules": self.orders_of_pointer_phase_rules,
             "orders_of_post_block_phase_rules": self.orders_of_post_block_phase_rules
->>>>>>> 4d2cee0c
         }
 
         with open(self.json_search_parameter_file_path(), 'w') as new_json_file_to_write:
@@ -308,11 +225,7 @@
 
     # Note that we use the rank of individual in the file name.
     def json_result_file_path(self):
-<<<<<<< HEAD
-        return "robo-evaluation-utils/result" + "_" + str(self.generation_id) + "_" + str(self.individual_id) \
-=======
         return "robo-evaluation-utils/result" + "_" + str(self.population_id) + "_" + str(self.rank) \
->>>>>>> 4d2cee0c
                          + ".json"
 
     def json_result(self):
@@ -331,18 +244,6 @@
     def write_json_result(self):
 
         with open(self.json_result_file_path(), 'w') as json_result_file_to_write:
-<<<<<<< HEAD
-            json.dump(json_result(), json_result_file_to_write)
-
-
-def select(generation):
-    best_individuals = generation[:GENERATION_SIZE]
-    return best_individuals
-
-
-def json_result_file_path(generation_id: int):
-    return "robo-evaluation-utils/result" + "_" + str(generation_id) + ".json"
-=======
             json.dump(self.json_result(), json_result_file_to_write)
 
 def get_total_time(individual: Individual):
@@ -353,7 +254,6 @@
 
 toolbox = base.Toolbox()
 
->>>>>>> 4d2cee0c
 
 # -----------------------
 # operator registration
@@ -361,10 +261,6 @@
 def main():
     random.seed(169)
 
-<<<<<<< HEAD
-    # create an initial generation of 20 individuals (where each individual is a list of integers)
-    individual_ids = list(range(0, GENERATION_SIZE))
-=======
     try:
         os.mkdir(PATH_TO_TACTICS)
     except:
@@ -372,22 +268,10 @@
 
     # create an initial population of 20 individuals (where each individual is a list of integers)
     individual_ids = list(range(0, POPULATION_SIZE))
->>>>>>> 4d2cee0c
 
     # initialize the generation
     generation = []
     for individual_id in individual_ids:
-<<<<<<< HEAD
-        generation.append(Individual(0, individual_id, 0, 0.0, None))
-
-    # write down json files containing search parameters
-    for individual in generation:
-        individual.write_json_search_parameter_file()
-
-    # evaluate the entire generation
-    for individual in generation:
-        individual.evaluate()
-=======
         population.append(Individual(population_id=0, individual_id=individual_id, rank=0))
 
     # evaluate the entire population
@@ -406,23 +290,13 @@
 
     for individual in population:
         individual.write_json_result()
->>>>>>> 4d2cee0c
 
     # current number of generation
     generation_id = 0
 
-<<<<<<< HEAD
-    write_json_result(generation_id, generation)
-
-    offspring1 = generation[:]
-
-=======
->>>>>>> 4d2cee0c
     # begin the evolution
     while all((individual.is_not_good_enough()) for individual in generation) \
             and generation_id <= MAXIMUM_NUMBER_OF_GENERATIONS:
-<<<<<<< HEAD
-=======
         generation_id = generation_id + 1
         print("----- generation %i -----" % generation_id)
 
@@ -431,7 +305,6 @@
 
         for individual in offspring1:
             individual.set_population_id(generation_id)
->>>>>>> 4d2cee0c
 
         # mutate the best from the previous round
         offspring2 = copy.deepcopy(offspring1) + copy.deepcopy(offspring1[:2])
@@ -440,37 +313,6 @@
         individual_id = POPULATION_SIZE
         for individual in offspring2:
             individual.mutate()
-<<<<<<< HEAD
-
-        generation[:] = offspring1 + offspring2
-
-        # update generation_id
-        generation_id = generation_id + 1
-        print("----- generation %i -----" % generation_id)
-        for individual in generation:
-            individual.set_generation_id(generation_id)
-
-        # update individual_id
-        individual_id = 0
-        for individual in generation:
-            individual.set_individual_id(individual_id)
-            individual_id = individual_id + 1
-
-        # write down json files containing search parameters
-        for individual in generation:
-            individual.write_json_search_parameter_file()
-
-        # evaluate the entire generation
-        for individual in offspring2:
-            individual.evaluate()
-
-        write_json_result(generation_id, generation)
-
-        # sort and select the next generation individuals
-        generation.sort(key=get_total_time)
-        generation.sort(key=get_number_of_nans)
-        offspring1 = select(generation)
-=======
             individual.set_individual_id(individual_id)
             individual_id = individual_id + 1
             individual.evaluate()
@@ -487,7 +329,6 @@
             individual.set_rank(rank)
             rank = rank + 1
             individual.write_json_result()
->>>>>>> 4d2cee0c
 
     return 0
 
