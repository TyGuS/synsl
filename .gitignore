--- conflicted
+++ resolved
@@ -147,10 +147,8 @@
 
 # traces
 *.out
-<<<<<<< HEAD
 
 # certification results
 certify/
-=======
-*results.tex
->>>>>>> 6fcbd888
+
+*results.tex