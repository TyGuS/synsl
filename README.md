# Synthetic Separation Logic

[![License](https://img.shields.io/badge/License-BSD%202--Clause-orange.svg)](https://raw.githubusercontent.com/TyGuS/suslik/master/LICENSE)
[![DOI](https://zenodo.org/badge/DOI/10.5281/zenodo.1482573.svg)](https://doi.org/10.5281/zenodo.1482573)

Synthesis of Heap-Manipulating Programs from Separation Logic Specifications

<p align="center">
  <a href = "http://comcom.csail.mit.edu/comcom/#SuSLik"><img src="https://github.com/TyGuS/suslik/blob/master/misc/suslik-logo.png" width="150" height="150"></a>
</p>

## Theory Behind the Tool and Corresponding Development Snapshots

The details of Synthetic Separation Logic and its extensions can be found in the following published research papers:

* **[Structuring the Synthesis of Heap-Manipulating Programs](https://dl.acm.org/doi/10.1145/3290385)**  
    Nadia Polikarpova and Ilya Sergey. POPL'19.
  - [Artifact, 10 Nov 2018](https://doi.org/10.5281/zenodo.1482574)
* **[Concise Read-Only Specifications for Better Synthesis of Programs with Pointers](https://link.springer.com/chapter/10.1007/978-3-030-44914-8_6)**  
  Andreea Costea, Amy Zhu, Nadia Polikarpova, and Ilya Sergey. ESOP'20.
  - [Artifact, 29 Jan 2020](https://doi.org/10.5281/zenodo.3630045)
* **[Cyclic Program Synthesis](https://doi.org/10.1145/3453483.3454087)**  
  Shachar Itzhaky, Hila Peleg, Nadia Polikarpova, Reuben Rowe, and Ilya Sergey. PLDI'21
  - [Artifact, 11 Apr 2021](https://doi.org/10.5281/zenodo.4679743)
  
## Benchmark Statistics

The most up to date statistics on the benchmarks can be found under the folder `cav21-artifact`:

* `stats_all.csv` contains all benchmarks associated with the CAV'21 tutorial 
  **Deductive Synthesis of Programs with Pointers: Techniques, Challenges, Opportunities**
* `gen-table-all.py` is a script that generates the LaTeX table with the results (requires Python 2.7 to run)   

## Online Interface

The easiest way to try out basic examples is via the [online demo](http://comcom.csail.mit.edu/comcom/#SuSLik). 

However, this will only work with examples of the first version of the tool (0.1, of 10 Nov 2018). For later versions
and more advanced examples please check the artifacts referred above or follow the building instructions below. 

## Setup and Build

### Requirements 

* [Java SE Development Kit 8](http://www.oracle.com/technetwork/java/javase/downloads/jdk8-downloads-2133151.html)
* [Scala Build Tool](https://www.scala-sbt.org/), `sbt` (version >=1.1.6)
* [Z3 SMT solver](https://github.com/Z3Prover/z3) (version >= 4.8.9)
* [CVC4 SMT solver](https://cvc4.github.io/), version 1.7 (precise version is important!)
* [Cyclist Theorem Prover](http://www.cyclist-prover.org/installation)
* [Scala](https://www.scala-lang.org/download/) (version >= 2.12.6) - to run the standalone artifact

### Compiling the Executables

Just run the following from your command line: 

```
sbt assembly
```

As the result, an executable `.jar`-file will be produced, so you can run it as explained below.

### Generating Latest Benchmark Results

Run from the command line

```
sbt "testOnly org.tygus.suslik.synthesis.ChallengeTests"
```

Alternatively, you can run the test suite `ChallengeTests` from an IDE.  

In both cases, this will run the most complete suite, generating the file `stats.csv` in the root of the project with all
the benchmark data.

### Testing the Project

To run the entire test suite, execute from the root folder of the project:

```
sbt test
```

## Synthesizing Programs from SL Specifications

Alternatively, once you have built the artifact via `sbt assembly`, you can run 
it as a standalone application (given that the runnable `scala` is in your path).

### Case Studies

At the moment, many interesting case studies can be found in the folder
`$PROJECT_ROOT/examples`. More examples
and benchmarks can be found under `$PROJECT_ROOT/src/test/resources/synthesis/all-benchmarks`.

Each set of case studies is in a single folder (e.g., `copy`). The
definitions of inductive predicates and auxiliary function
specifications (lemmas) are given in the single `.def`-file, typically
present in each such folder. For instance, in `examples`, it is
`predicates.def`, whose contents are as follows:

```
predicate lseg(loc x, set s) {
|  x == 0        => { s =i {} ; emp }
|  not (x == 0)  => { s =i {v} ++ s1 ; [x, 2] ** x :-> v ** (x + 1) :-> nxt ** lseg(nxt, s1) }
}

...
```

The remaining files (`*.syn`) are the actual examples, each
structured in the following format:

```
<A textual comment about what capability of the synthesizer is being assessed.>
#####
<Hoare-style specification of the synthesized procedure in SL>
#####
<Optional expected result>
```

For example, `examples/listcopy.syn` is defined as follows:

```
Copy a linked list

#####

{true ; r :-> x ** lseg(x, 0, S)}
void listcopy(loc r)
{true ; r :-> y ** lseg(x, 0, S) ** lseg(y, 0, S) }

#####

```

### Trying the Synthesis with the Case Studies

To run the synthesis for a specific case study from a specific folder,
execute the following script:

```
./suslik fileName [options]
```
where the necessary arguments and options are

```
  fileName                 a synthesis file name (the file under the specified folder, called filename.syn)
  -r, --trace <value>      print the entire derivation trace; default: false
  -t, --timeout <value>    timeout for the derivation; default (in milliseconds): 300000 (5 min)
  -a, --assert <value>     check that the synthesized result against the expected one; default: false
  -c, --maxCloseDepth <value>
                           maximum unfolding depth in the post-condition; default: 1
  -o, --maxOpenDepth <value>
                           maximum unfolding depth in the pre-condition; default: 1
  -f, --maxCallDepth <value>
                           maximum call depth; default: 1
  -x, --auxAbduction <value>
                           abduce auxiliary functions; default: false
  --topLevelRecursion <value>
                           allow top-level recursion; default: true
  -b, --branchAbduction <value>
                           abduce conditional branches; default: false
  --maxGuardConjuncts <value>
                           maximum number of conjuncts in an abduced guard; default: 2
  --phased <value>         split rules into unfolding and flat phases; default: true
  -d, --dfs <value>        depth first search; default: false
  --bfs <value>            breadth first search (ignore weights); default: false
  --delegate <value>       delegate pure synthesis to CVC4; default: true
  -i, --interactive <value>
                           interactive mode; default: false
  -s, --printStats <value>
                           print synthesis stats; default: false
  -p, --printSpecs <value>
                           print specifications for synthesized functions; default: false
  -e, --printEnv <value>   print synthesis context; default: false
  --printFail <value>      print failed rule applications; default: false
  -l, --log <value>        log results to a csv file; default: false
  -j, --traceToJsonFile <value>
                           dump entire proof search trace to a json file; default: none
  --memo <value>           enable memoization; default: true
  --lexi <value>           use lexicographic termination metric (as opposed to total size); default: false
<<<<<<< HEAD
  --certTarget <value>           set certification target; default: none (options: htt | vst | iris)
  --certDest <value>             specify the directory in which to store the certificate file; default: none
  --certHammerPure <value>       use hammer to solve pure lemmas instead of admitting them (HTT only); default: false
  --certSetRepr <value>          use SSReflect's perm_eq to represent set equality (HTT only); default: false

  --help                         prints the help reference
=======
  --printTree <value>      print tree of successful derivations to path; default: false
  --treeDest <value>       write tree of successful derivations to path; default: none
  --certTarget <value>     set certification target; default: none
  --certDest <value>       write certificate to path; default: none
  --help                   prints this usage text
>>>>>>> 6fcbd888

```

Once the synthesis is done execution statistics will be available in `stats.csv`.

For instance, to synthesize `$PROJECT_ROOT/examples/listcopy.syn` and see the derivation trace, run

```
./suslik examples/listcopy.syn
```

to get the following result:

```
void listcopy (loc r) {
  let x = *r;
  if (x == 0) {
  } else {
    let v = *x;
    let n = *(x + 1);
    *r = n;
    listcopy(r);
    let y1 = *r;
    let y = malloc(2);
    *r = y;
    *(y + 1) = y1;
    *y = v;
  }
}
```

For running advanced examples from the accompanying test suite, execute, e.g.,
```
./suslik src/test/resources/synthesis/all-benchmarks/sll/append.syn
``` <|MERGE_RESOLUTION|>--- conflicted
+++ resolved
@@ -178,20 +178,11 @@
                            dump entire proof search trace to a json file; default: none
   --memo <value>           enable memoization; default: true
   --lexi <value>           use lexicographic termination metric (as opposed to total size); default: false
-<<<<<<< HEAD
   --certTarget <value>           set certification target; default: none (options: htt | vst | iris)
   --certDest <value>             specify the directory in which to store the certificate file; default: none
   --certHammerPure <value>       use hammer to solve pure lemmas instead of admitting them (HTT only); default: false
   --certSetRepr <value>          use SSReflect's perm_eq to represent set equality (HTT only); default: false
-
-  --help                         prints the help reference
-=======
-  --printTree <value>      print tree of successful derivations to path; default: false
-  --treeDest <value>       write tree of successful derivations to path; default: none
-  --certTarget <value>     set certification target; default: none
-  --certDest <value>       write certificate to path; default: none
   --help                   prints this usage text
->>>>>>> 6fcbd888
 
 ```
 
