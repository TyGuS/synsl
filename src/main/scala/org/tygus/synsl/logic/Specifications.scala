--- conflicted
+++ resolved
@@ -52,14 +52,9 @@
     s"${gamma.map { case (t, i) => s"${t.pp} ${i.pp}" }.mkString(", ")} |-\n" +
       s"${pre.pp}\n${post.pp}"
 
-<<<<<<< HEAD
   def simpl: Goal = copy(Assertion(simplify(pre.phi), pre.sigma),
     Assertion(simplify(post.phi), post.sigma))
   
-=======
-  def simpl = Goal(Assertion(simplify(pre.phi), pre.sigma),
-    Assertion(simplify(post.phi), post.sigma),
-    this.gamma, this.fname)
 
   def hasAllocatedBlocks: Boolean = pre.sigma.chunks.exists(_.isInstanceOf[Block])
 
@@ -71,7 +66,6 @@
     case _ => 0
   }.sum
 
->>>>>>> a9272f94
   def vars: Set[Var] = pre.vars ++ post.vars ++ gamma.map(_._2)
 
   def formals: Set[Var] = gamma.map(_._2).toSet
