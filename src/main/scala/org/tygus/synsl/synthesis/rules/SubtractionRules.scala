package org.tygus.synsl.synthesis.rules

import org.tygus.synsl.language.Expressions.Var
import org.tygus.synsl.language.{Ident, Statements}
import org.tygus.synsl.logic._
import org.tygus.synsl.synthesis._
import org.tygus.synsl.logic.Unification._

/**
  * @author Ilya Sergey
  */

object SubtractionRules extends SepLogicUtils with RuleUtils {

  val exceptionQualifier: String = "rule-subtraction"

  import Statements._

  /*

    -------------------------------- [emp]
    Γ ; {φ ; emp} ; {emp} ---> skip

  Empty rule: supposed to be applied at the end

  */

  object EmpRule extends SynthesisRule {

    override def toString: Ident = "[Sub: emp]"

    def apply(goal: Goal, env: Environment): Seq[Subderivation] = {
      // TODO: add value-returning statements
      val Goal(pre, post, _, _) = goal

      if (pre.sigma.isEmp &&
        post.sigma.isEmp &&
        post.phi.isTrue)
        List(Subderivation(Nil, _ => Skip))
      else Nil
    }
  }

  /*
           (GV(Q) / GV(P)) * GV(R) = Ø
          Γ ; {φ ; P} ; {ψ ; Q} ---> S
    ---------------------------------------- [*-intro]
      Γ ; {φ ; P * R} ; {ψ ; Q * R} ---> S


    This is the former [frame] rule
   */

  object StarIntro extends SynthesisRule {
    override def toString: String = "[Sub: *-intro]"

    def apply(goal: Goal, env: Environment): Seq[Subderivation] = {
      def sideCond(p: SFormula, q: SFormula, r: Heaplet) = {
        val gvP = p.vars.filter(goal.isGhost).toSet
        val gvQ = q.vars.filter(goal.isGhost).toSet
        val gvR = r.vars.filter(goal.isGhost)

        gvQ.diff(gvP).intersect(gvR).isEmpty
      }

<<<<<<< HEAD
      val pre = goal.pre
      val post = goal.post

      for {
        t <- pre.sigma.chunks
        s <- post.sigma.chunks
        sub <- tryUnify(t, s, goal.universals)
        newPreSigma = pre.sigma - t
        newPostSigma = (post.sigma - s).subst(sub)
        if sideCond(newPreSigma, newPostSigma, t)
      } yield {
        val newPre = Assertion(pre.phi, newPreSigma)
        val newPost = Assertion(post.phi.subst(sub), newPostSigma)
        Subderivation(List((Goal(newPre, newPost, goal.gamma), env)), pureKont(toString))
=======
      def findUnifyingHeaplets(pre: Assertion, post:Assertion): Option[(Assertion, Assertion)]  = {
        for (t <- pre.sigma.chunks) {
          for (s <- post.sigma.chunks) {
            tryUnify(t, s, goal.universals) match {
              case None =>
              case Some(sub) => {
                val newPreSigma = pre.sigma - t
                val newPostSigma = (post.sigma - s).subst(sub)
                val newPre = Assertion(pre.phi, newPreSigma)
                val newPost = Assertion(post.phi.subst(sub), newPostSigma)
                if (sideCond(newPreSigma, newPostSigma, t))
                  return Some((newPre, newPost))
              }
            }
          }
        }
        None
      }

      findUnifyingHeaplets(goal.pre, goal.post) match {
        case None => Nil
        case Some((newPre, newPost)) =>
          val newGoal = Goal(newPre, newPost, goal.gamma, goal.fname)
          List(Subderivation(List((newGoal, env)), pureKont(toString)))
>>>>>>> 5b41b5a0
      }
    }
  }


  /*
      Γ ; {φ ; x.f -> l * P} ; {ψ ∧ Y = l ; x.f -> Y * Q} ---> S
      ---------------------------------------------------------- [pick]
      Γ ; {φ ; x.f -> l * P} ; {ψ ; x.f -> Y * Q} ---> S
   */

  object Pick extends SynthesisRule {
    override def toString: String = "[Sub: pick]"

    def apply(goal: Goal, env: Environment): Seq[Subderivation] = {
      val Goal(pre, post, gamma: Gamma, fname) = goal

      // Heaplet RHS has existentials
      def hasExistential: Heaplet => Boolean = {
        case PointsTo(_, _, e) => e.vars.exists(v => goal.isExistential(v))
        case _ => false
      }

      // When do two heaplets match
      def isMatch(hl: Heaplet, hr: Heaplet) = sameLhs(hl)(hr) && hasExistential(hr)

      findMatchingHeaplets(_.isInstanceOf[PointsTo], isMatch, goal.pre.sigma, goal.post.sigma) match {
        case None => Nil
        case Some((hl@(PointsTo(x@Var(_), offset, e1)), hr@(PointsTo(_, _, e2)))) =>
          val cs = conjuncts(post.phi)
          if (cs.contains(PEq(e1, e2)) || cs.contains(PEq(e2, e1)))
            Nil
          else {
            val newPre = Assertion(pre.phi, goal.pre.sigma)
            val newPost = Assertion(mkConjunction(PEq(e1, e2) :: cs), goal.post.sigma)
            val newGoal = Goal(newPre, newPost, gamma, fname)
            List(Subderivation(List((newGoal, env)), pureKont(toString)))
          }
        case Some((hl, hr)) =>
          ruleAssert(assertion = false, s"Pick rule matched unexpected heaplets ${hl.pp} and ${hr.pp}")
          Nil
      }
    }

  }

}<|MERGE_RESOLUTION|>--- conflicted
+++ resolved
@@ -63,7 +63,6 @@
         gvQ.diff(gvP).intersect(gvR).isEmpty
       }
 
-<<<<<<< HEAD
       val pre = goal.pre
       val post = goal.post
 
@@ -77,33 +76,7 @@
       } yield {
         val newPre = Assertion(pre.phi, newPreSigma)
         val newPost = Assertion(post.phi.subst(sub), newPostSigma)
-        Subderivation(List((Goal(newPre, newPost, goal.gamma), env)), pureKont(toString))
-=======
-      def findUnifyingHeaplets(pre: Assertion, post:Assertion): Option[(Assertion, Assertion)]  = {
-        for (t <- pre.sigma.chunks) {
-          for (s <- post.sigma.chunks) {
-            tryUnify(t, s, goal.universals) match {
-              case None =>
-              case Some(sub) => {
-                val newPreSigma = pre.sigma - t
-                val newPostSigma = (post.sigma - s).subst(sub)
-                val newPre = Assertion(pre.phi, newPreSigma)
-                val newPost = Assertion(post.phi.subst(sub), newPostSigma)
-                if (sideCond(newPreSigma, newPostSigma, t))
-                  return Some((newPre, newPost))
-              }
-            }
-          }
-        }
-        None
-      }
-
-      findUnifyingHeaplets(goal.pre, goal.post) match {
-        case None => Nil
-        case Some((newPre, newPost)) =>
-          val newGoal = Goal(newPre, newPost, goal.gamma, goal.fname)
-          List(Subderivation(List((newGoal, env)), pureKont(toString)))
->>>>>>> 5b41b5a0
+        Subderivation(List((Goal(newPre, newPost, goal.gamma, goal.fname), env)), pureKont(toString))
       }
     }
   }
