package org.tygus.synsl.synthesis.rules

import org.tygus.synsl.language.Expressions._
import org.tygus.synsl.language.{Ident, IntSetType, Statements}
import org.tygus.synsl.logic._
import org.tygus.synsl.logic.Specifications._
import org.tygus.synsl.logic.smt.SMTSolving
import org.tygus.synsl.logic.unification.SpatialUnification.{FrameChoppingResult, tryUnify}
import org.tygus.synsl.logic.unification.{PureUnification, SpatialUnification}
import org.tygus.synsl.synthesis._

/**
  * @author Ilya Sergey
  */

object SubtractionRules extends SepLogicUtils with RuleUtils {

  val exceptionQualifier: String = "rule-subtraction"

  import Statements._

  /*

    -------------------------------- [emp]
    Γ ; {φ ; emp} ; {emp} ---> skip

  Empty rule: supposed to be applied at the end

  */

  object EmpRule extends SynthesisRule with InvertibleRule {

    override def toString: Ident = "[Sub: emp]"

    def apply(goal: Goal): Seq[Subderivation] = {
      val pre = goal.pre
      val post = goal.post

      if (pre.sigma.isEmp && post.sigma.isEmp) { // heaps are empty
        val (eConjuncts, neConjuncts) = conjuncts(post.phi).partition(p => p.vars.exists(goal.isExistential))
        if (eConjuncts.isEmpty) { // no existentials
          if (SMTSolving.valid(pre.phi ==> post.phi))
            List(Subderivation(Nil, _ => Skip)) // pre implies post: we are done
          else
            List(Subderivation(Nil, _ => Magic)) // pre doesn't imply post: only magic can save us
        } else { // has existentials: check if the rest of the post is already invalid
          if (SMTSolving.valid(pre.phi ==> mkConjunction(neConjuncts)))
            Nil // valid so far, nothing to say
          else
            List(Subderivation(Nil, _ => Magic)) // pre doesn't imply even a weaker post: only magic can save us
        }
      } else Nil // heaps non-empty
    }
  }

  /*
           (GV(Post) / GV(Pre)) * GV(R) = Ø
          Γ ; {φ ; P} ; {ψ ; Q} ---> S
    ---------------------------------------- [*-intro]
      Γ ; {φ ; P * R} ; {ψ ; Q * R} ---> S


    This is the former [frame] rule
   */

  object StarIntro extends SynthesisRule {
    override def toString: String = "[Sub: *-intro]"

    def apply(goal: Goal): Seq[Subderivation] = {

      def ghostEqualities(newGoal: Goal): PFormula = {
        val conjuncts = for (v <- newGoal.existentials -- goal.existentials)
          yield newGoal.getType(v) match {
            case IntSetType => BinaryExpr(OpSetEq, v, v)
            case _ =>  v |=| v
          }
        mkConjunction(conjuncts.toList)
      }


      val pre = goal.pre
      val post = goal.post
      val boundVars = goal.universals
      val deriv = goal.deriv
      val foundFrames = SpatialUnification.removeCommonFrame(post.sigma, pre.sigma, boundVars)
      val alternatives = for {
        FrameChoppingResult(newPostSigma, postFrame, newPreSigma, preFrame, sub) <- foundFrames

        newPre = Assertion(pre.phi, newPreSigma)
        newPost = Assertion(post.phi.subst(sub), newPostSigma)
        preFootprint = preFrame.chunks.map(p => deriv.preIndex.indexOf(p)).toSet
        postFootprint = postFrame.chunks.map(p => deriv.postIndex.indexOf(p)).toSet
        ruleApp = saveApplication((preFootprint, postFootprint), deriv)
        tempGoal = goal.copy(newPre, newPost, newRuleApp = Some(ruleApp))
        newPreAdjusted = newPre.copy(phi = andClean(newPre.phi, ghostEqualities(tempGoal)))
        newGoal = tempGoal.copy(pre = newPreAdjusted)
        if newGoal.existentials.subsetOf(goal.existentials)
      } yield {
        Subderivation(List(newGoal), pureKont(toString))
      }
      sortAlternativesByFootprint(alternatives)    }
  }


  object StarIntroOld extends SynthesisRule {
    override def toString: String = "[Sub: *-intro]"

    def apply(goal: Goal): Seq[Subderivation] = {
      def sideCond(p: SFormula, q: SFormula, r: Heaplet) = {
        val gvP = p.vars.filter(goal.isGhost).toSet
        val gvQ = q.vars.filter(goal.isGhost).toSet
        val gvR = r.vars.filter(goal.isGhost)

        gvQ.diff(gvP).intersect(gvR).isEmpty
      }

      val pre = goal.pre
      val post = goal.post
      val deriv = goal.deriv

      val alternatives = for {
        t <- pre.sigma.chunks
        s <- post.sigma.chunks
<<<<<<< HEAD
        sub <- tryUnify(t, s, goal.universals, false)
=======
        sub <- tryUnify(t, s, goal.universals ++ goal.formals)
>>>>>>> 64ccf3e0
        newPreSigma = pre.sigma - t
        newPostSigma = (post.sigma - s).subst(sub)
        if sideCond(newPreSigma, newPostSigma, t)
      } yield {
        val newPre = Assertion(pre.phi, newPreSigma)
        val newPost = Assertion(post.phi.subst(sub), newPostSigma)

        val preFootprint = Set(deriv.preIndex.indexOf(t))
        val postFootprint = Set(deriv.postIndex.indexOf(s))
        val ruleApp = saveApplication((preFootprint, postFootprint), deriv)

        val newGoal = goal.copy(newPre, newPost, newRuleApp = Some(ruleApp))
        Subderivation(List(newGoal), pureKont(toString))
      }
      sortAlternativesByFootprint(alternatives)
    }
  }


  /*
    Γ ; {φ ∧ φ1 ; P} ; {ψ' ; Q'} ---> S
            s = unify(φ1, φ2)
      {ψ' ; Q'} = subst({ψ ; Q}, s)
  --------------------------------------- [Hypothesis-Unify]
  Γ ; {φ ∧ φ1 ; P} ; {ψ ∧ φ2 ; Q} ---> S

   */

  object HypothesisUnify extends SynthesisRule {
    override def toString: String = "[Sub: hypothesis-unify]"

<<<<<<< HEAD
    def apply(goal: Goal): Seq[Subderivation] = {
      // get post conjuncts with existentials
      val postConjuncts = conjuncts(goal.post.phi).filter(p => p.vars.exists(goal.isExistential))
      val preConjuncts = conjuncts(goal.pre.phi)

      for {
        s <- postConjuncts
        t <- preConjuncts
        sigma <- PureUnification.tryUnify(t, s, goal.existentials)
        newGoal = goal.copy(post = goal.post.subst(sigma))
      } yield Subderivation(List(newGoal), pureKont(toString))
=======
    def apply(goal: Goal, env: Environment): Seq[Subderivation] = {
      val pre = goal.pre
      val post = goal.post
      val params = goal.gamma.map(_._2).toSet
      val commonVars = goal.vars -- goal.existentials
      PureUnification.unify(
        UnificationGoal(pre, params), UnificationGoal(post, params), commonVars, needRefreshing = false) match {
        case None => Nil
        case Some(sbst) =>
          val postSubst = post.subst(sbst)
          removeEquivalent(pre.phi, postSubst.phi) match {
            case Some(cs) =>
              val newPost = Assertion(cs, postSubst.sigma)
              val newGoal = goal.copy(post = newPost)
              List(Subderivation(List((newGoal, env)), pureKont(toString)))
            case None => Nil
          }
      }
>>>>>>> 64ccf3e0
    }
  }


  /*
      Γ ; {φ ; x.f -> l * P} ; {ψ ∧ Y = l ; x.f -> Y * Q} ---> S
      ---------------------------------------------------------- [pick]
      Γ ; {φ ; x.f -> l * P} ; {ψ ; x.f -> Y * Q} ---> S
   */

  object Pick extends SynthesisRule {
    override def toString: String = "[Sub: pick]"

    def apply(goal: Goal): Seq[Subderivation] = {

      if (goal.pre.sigma.isEmp && goal.post.sigma.isEmp) {
        // This is a rule of last resort so only apply when heaps are empty
        for {
          ex <- goal.existentials.toList
          v <- goal.universals.toList
          if goal.getType(ex).conformsTo(Some(goal.getType(v)))
          sigma = Map(ex -> v)
          newGoal = goal.copy(post = goal.post.subst(sigma))
        } yield Subderivation(List(newGoal), pureKont(toString))
      } else Nil
    }
  }

}<|MERGE_RESOLUTION|>--- conflicted
+++ resolved
@@ -121,11 +121,7 @@
       val alternatives = for {
         t <- pre.sigma.chunks
         s <- post.sigma.chunks
-<<<<<<< HEAD
         sub <- tryUnify(t, s, goal.universals, false)
-=======
-        sub <- tryUnify(t, s, goal.universals ++ goal.formals)
->>>>>>> 64ccf3e0
         newPreSigma = pre.sigma - t
         newPostSigma = (post.sigma - s).subst(sub)
         if sideCond(newPreSigma, newPostSigma, t)
@@ -157,7 +153,6 @@
   object HypothesisUnify extends SynthesisRule {
     override def toString: String = "[Sub: hypothesis-unify]"
 
-<<<<<<< HEAD
     def apply(goal: Goal): Seq[Subderivation] = {
       // get post conjuncts with existentials
       val postConjuncts = conjuncts(goal.post.phi).filter(p => p.vars.exists(goal.isExistential))
@@ -169,26 +164,6 @@
         sigma <- PureUnification.tryUnify(t, s, goal.existentials)
         newGoal = goal.copy(post = goal.post.subst(sigma))
       } yield Subderivation(List(newGoal), pureKont(toString))
-=======
-    def apply(goal: Goal, env: Environment): Seq[Subderivation] = {
-      val pre = goal.pre
-      val post = goal.post
-      val params = goal.gamma.map(_._2).toSet
-      val commonVars = goal.vars -- goal.existentials
-      PureUnification.unify(
-        UnificationGoal(pre, params), UnificationGoal(post, params), commonVars, needRefreshing = false) match {
-        case None => Nil
-        case Some(sbst) =>
-          val postSubst = post.subst(sbst)
-          removeEquivalent(pre.phi, postSubst.phi) match {
-            case Some(cs) =>
-              val newPost = Assertion(cs, postSubst.sigma)
-              val newGoal = goal.copy(post = newPost)
-              List(Subderivation(List((newGoal, env)), pureKont(toString)))
-            case None => Nil
-          }
-      }
->>>>>>> 64ccf3e0
     }
   }
 
