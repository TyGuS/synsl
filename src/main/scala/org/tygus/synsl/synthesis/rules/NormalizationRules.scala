package org.tygus.synsl.synthesis.rules

import org.tygus.synsl.language.Expressions._
import org.tygus.synsl.language.Statements._
import org.tygus.synsl.logic._
import org.tygus.synsl.logic.smt.SMTSolving
import org.tygus.synsl.logic.Specifications._
import org.tygus.synsl.synthesis._

import scala.collection.Set

/**
  * @author Nadia Polikarpova, Ilya Sergey
  */

object NormalizationRules extends PureLogicUtils with SepLogicUtils with RuleUtils {

  val exceptionQualifier: String = "rule-normalization"

  /*
  x ≠ nil ∉ φ
  Γ ; {φ ∧ x ≠ nil ; x.f -> l * P} ; {ψ ; Q} ---> S
  -------------------------------------------------- [nil-not-lval]
  Γ ; {φ ; x.f -> l * P} ; {ψ ; Q} ---> S
  */

  object NilNotLval extends SynthesisRule with InvertibleRule {
    override def toString: String = "[Norm: nil-not-lval]"

    def apply(goal: Goal): Seq[Subderivation] = {

      // Find pointers in `a` that are not yet known to be non-null
      def findPointers(a: Assertion): Set[Expr] = {
        val cs = conjuncts(a.phi)
        // All pointers
        val allPointers = (for (PointsTo(l, _, _) <- a.sigma.chunks) yield l).toSet
        allPointers.filter(
          x => !cs.contains(x |/=| NilPtr) && !cs.contains(NilPtr |/=| x)
        )
      }


      def addToAssertion(a: Assertion, ptrs: Set[Expr]): Assertion = {
        val cs = conjuncts(a.phi)
        val newPhi = mkConjunction(cs ++ ptrs.map { x => x |/=| NilPtr })
        Assertion(newPhi, a.sigma)
      }

      val pre = goal.pre
      val post = goal.post

      val prePointers = findPointers(pre)
      val postPointers = findPointers(post).filter(_.vars.forall(v => goal.isExistential(v)))

      if (prePointers.isEmpty && postPointers.isEmpty)
        Nil // no pointers to insert
      else {
        val newPre = addToAssertion(pre, prePointers)
        val newPost = addToAssertion(post, postPointers)
        val newGoal = goal.copy(newPre, newPost)
        List(Subderivation(List(newGoal), pureKont(toString)))
      }
    }
  }

  /*
  x ≠ y ∉ φ
  Γ ; {φ ∧ x ≠ y ; x.f -> l * y.f -> l' * P} ; {ψ ; Q} ---> S
  ------------------------------------------------------------ [*-partial]
  Γ ; {φ ; x.f -> l * y.f -> l' * P} ; {ψ ; Q} ---> S
   */
  object StarPartial extends SynthesisRule with InvertibleRule {
    override def toString: String = "[Norm: *-partial]"

    def apply(goal: Goal): Seq[Subderivation] = {
      val p1 = goal.pre.phi
      val s1 = goal.pre.sigma

      val cs = conjuncts(p1)
      val ptrs = (for (PointsTo(x, _, _) <- s1.chunks) yield x).toSet
      // All pairs of pointers
      val pairs = (for (x <- ptrs; y <- ptrs if x != y) yield Set(x, y)).
          map { s =>
            val elems = s.toList
            ruleAssert(elems.size == 2, "Wrong number of elements in a pair")
            (elems.head, elems.tail.head)
          }.toList
      val newPairs = pairs.filter {
        case (x, y) => !cs.contains(x |/=| y) && !cs.contains(y |/=| x)
      }
      if (newPairs.isEmpty) return Nil

      // The implementation immediately adds _all_ inequalities
      val _p1 = mkConjunction(cs ++ newPairs.map { case (x, y) => x |/=| y })
      val newGoal = goal.copy(Assertion(_p1, s1))
      List(Subderivation(List(newGoal), pureKont(toString)))
    }
  }


  /*
  Γ ; {[l/x]φ ; [l/x]P} ; {[l/x]ψ ; [l/x]Q} ---> S
  ------------------------------------------------ [subst-L]
  Γ ; {φ ∧ x = l ; P} ; {ψ ; Q} ---> S
  */
  object SubstLeft extends SynthesisRule with InvertibleRule {
    override def toString: String = "[Norm: subst-L]"

    def apply(goal: Goal): Seq[Subderivation] = {
      val p1 = goal.pre.phi
      val s1 = goal.pre.sigma
      val p2 = goal.post.phi
      val s2 = goal.post.sigma

      findConjunctAndRest({
        case BinaryExpr(OpEq, v1@Var(_), v2) => v1 != v2
        // TODO [sets]: Can we enable this
        // case BinaryExpr(OpSetEq, v1@Var(_), v2) => v1 != v2
        case _ => false
      }, simplify(p1)) match {
        case Some((BinaryExpr(_, x@Var(_), l), rest1)) =>
          val _p1 = simplify(mkConjunction(rest1).subst(x, l))
          val _s1 = s1.subst(x, l)
          val _p2 = simplify(p2.subst(x, l))
          val _s2 = s2.subst(x, l)
          val newGoal = goal.copy(
            Assertion(_p1, _s1),
<<<<<<< HEAD
            Assertion(_p2, _s2))
          List(Subderivation(List(newGoal), pureKont(toString)))
=======
            Assertion(_p2, _s2),
            goal.gamma.filter { case (t, w) => w != x })
          if (newGoal.existentials.subsetOf(goal.existentials)) {
            List(Subderivation(List((newGoal, env)), pureKont(toString)))
          }
          else Nil
>>>>>>> 64ccf3e0
        case _ => Nil
      }
    }
  }

  /*
    X ∈ GV(post) / GV (pre)
    Γ ; {φ ; P} ; {[l/X]ψ ; [l/X]Q} ---> S
    --------------------------------------- [subst-R]
    Γ ; {φ ; P} ; {ψ ∧ X = l; Q} ---> S
  */
  object SubstRight extends SynthesisRule with InvertibleRule {
    override def toString: String = "[Norm: subst-R]"

    def apply(goal: Goal): Seq[Subderivation] = {
      val p2 = goal.post.phi
      val s2 = goal.post.sigma


      def isExsistVar(e: Expr) = e.isInstanceOf[Var] && goal.isExistential(e.asInstanceOf[Var])

      findConjunctAndRest({
        case BinaryExpr(OpEq, l, r) => isExsistVar(l) || isExsistVar(r)
        // TODO [sets]: Can we enable this?
        // case BinaryExpr(OpSetEq, v1@Var(_), SetLiteral(_)) => isExsistVar(v1)
        case _ => false
      }, simplify(p2)) match {
        case Some((BinaryExpr(_, l, r), rest2)) =>
          val (x, e) = if (isExsistVar(l)) {
            (l.asInstanceOf[Var], r)
          } else {
            (r.asInstanceOf[Var], l)
          }
          val _p2 = simplify(mkConjunction(rest2).subst(x, e))
          val _s2 = s2.subst(x, e)
          val newGoal = goal.copy(post = Assertion(_p2, _s2))
          List(Subderivation(List(newGoal), pureKont(toString)))
        case _ => Nil
      }
    }
  }


  /*
  --------------------------------------- [inconsistency]
  Γ ; {φ ∧ l ≠ l ; P} ; {ψ ; Q} ---> emp
  */
  object Inconsistency extends SynthesisRule with InvertibleRule {
    override def toString: String = "[Norm: inconsistency]"

    def apply(goal: Goal): Seq[Subderivation] = {
      val pre = goal.pre.phi
      val post = goal.post.phi

      if (!SMTSolving.sat(pre))
        List(Subderivation(Nil, _ => Error)) // pre inconsistent: return error
      else if (!SMTSolving.sat(andClean(pre, post)))
        List(Subderivation(Nil, _ => Magic)) // post inconsistent: only magic can save us
      else
        Nil
    }
  }

  // TODO: remove me once full SMT support in Emp is provided
  /*
  Γ ; {φ ∧ φ' ; P} ; {ψ ; Q} ---> S
  --------------------------------------- [Hypothesis]
  Γ ; {φ ∧ φ' ; P} ; {ψ ∧ φ' ; Q} ---> S
  */
  object Hypothesis extends SynthesisRule with InvertibleRule {
    override def toString: String = "[Norm: hypothesis]"

    def apply(goal: Goal): Seq[Subderivation] = {
      val cs1 = conjuncts(goal.pre.phi)
      val cs2 = conjuncts(goal.post.phi)
      findCommon((p: PFormula) => true, cs1, cs2) match {
        case Some((p, ps1, ps2)) =>
          val newPost = Assertion(mkConjunction(ps2), goal.post.sigma)
          val newGoal = goal.copy(post = newPost)
          List(Subderivation(List(newGoal), pureKont(toString)))
        case None => Nil
      }
    }
  }

}<|MERGE_RESOLUTION|>--- conflicted
+++ resolved
@@ -125,17 +125,12 @@
           val _s2 = s2.subst(x, l)
           val newGoal = goal.copy(
             Assertion(_p1, _s1),
-<<<<<<< HEAD
-            Assertion(_p2, _s2))
-          List(Subderivation(List(newGoal), pureKont(toString)))
-=======
             Assertion(_p2, _s2),
             goal.gamma.filter { case (t, w) => w != x })
           if (newGoal.existentials.subsetOf(goal.existentials)) {
-            List(Subderivation(List((newGoal, env)), pureKont(toString)))
+            List(Subderivation(List((newGoal)), pureKont(toString)))
           }
           else Nil
->>>>>>> 64ccf3e0
         case _ => Nil
       }
     }
