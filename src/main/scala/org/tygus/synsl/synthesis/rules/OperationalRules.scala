--- conflicted
+++ resolved
@@ -238,14 +238,9 @@
 
           // TODO: replace 0 with blank
           val freshChunks = for (off <- 0 until sz) yield PointsTo(y, off, IntConst(0))
-<<<<<<< HEAD
-          val newPre = Assertion(pre.phi, SFormula(pre.sigma.chunks ++ freshChunks))
-          val subGoal = goal.copy(newPre, newPost.subst(x, y), (tpy, y) :: gamma.toList)
-=======
           val freshBlock = Block(x, sz).subst(x, y)
           val newPre = Assertion(pre.phi, SFormula(pre.sigma.chunks ++ freshChunks ++ List(freshBlock)))
-          val subGoal = Goal(newPre, newPost.subst(x, y), (tpy, y) :: gamma.toList, fname)
->>>>>>> a9272f94
+          val subGoal = goal.copy(newPre, newPost.subst(x, y), (tpy, y) :: gamma.toList)
           val kont: StmtProducer = stmts => {
             ruleAssert(stmts.lengthCompare(1) == 0, s"Alloc rule expected 1 premise and got ${stmts.length}")
             SeqComp(Malloc(y, tpy, sz), stmts.head)
