package org.tygus.suslik.logic

<<<<<<< HEAD
import org.tygus.suslik.language.Statements.Statement
=======
import org.tygus.suslik.synthesis.SynConfig
>>>>>>> c7f653cd

object Resolver {

  /**
    * Collect program declarations into an environment
    * TODO: type checking
    */
  def resolveProgram(prog: Program): (Seq [FunSpec], Environment, Statement) = {
    val Program(preds, funs, goal) = prog
    val funMap = funs.map(fs => fs.name -> setUpAuxiliaryFunction(fs)).toMap
    val predMap = preds.map(ps => ps.name -> ps).toMap
<<<<<<< HEAD

    val time0 = System.currentTimeMillis()
    (List(goal.spec), Environment(predMap, funMap, startTime = time0), goal.body)
=======
    (List(goal), Environment(predMap, funMap, SynConfig()))
>>>>>>> c7f653cd
  }

  def setUpAuxiliaryFunction(fs: FunSpec) : FunSpec = {
    // TODO: This is not optimal and, in principle, can lead to infinite derivations
    // However, a generalisation, enabling multiple calls would be too much of a hassle
    // A temporary solution is to kick this function out of the environment, once used
    val newPre = fs.pre.setToNegative()
    val newPost = fs.post.lockSAppTags()
    fs.copy(pre = newPre, post = newPost)
  }
}<|MERGE_RESOLUTION|>--- conflicted
+++ resolved
@@ -1,10 +1,7 @@
 package org.tygus.suslik.logic
 
-<<<<<<< HEAD
 import org.tygus.suslik.language.Statements.Statement
-=======
 import org.tygus.suslik.synthesis.SynConfig
->>>>>>> c7f653cd
 
 object Resolver {
 
@@ -16,13 +13,7 @@
     val Program(preds, funs, goal) = prog
     val funMap = funs.map(fs => fs.name -> setUpAuxiliaryFunction(fs)).toMap
     val predMap = preds.map(ps => ps.name -> ps).toMap
-<<<<<<< HEAD
-
-    val time0 = System.currentTimeMillis()
-    (List(goal.spec), Environment(predMap, funMap, startTime = time0), goal.body)
-=======
-    (List(goal), Environment(predMap, funMap, SynConfig()))
->>>>>>> c7f653cd
+    (List(goal.spec), Environment(predMap, funMap, SynConfig()), goal.body)
   }
 
   def setUpAuxiliaryFunction(fs: FunSpec) : FunSpec = {
