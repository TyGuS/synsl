--- conflicted
+++ resolved
@@ -169,38 +169,20 @@
                   label: GoalLabel, // unique id within the derivation
                   parent: Option[Goal], // parent goal in the derivation
                   env: Environment,
-<<<<<<< HEAD
                   sketch: Statement,
-                  deriv: Derivation)
-=======
                   preNormalized: Boolean,
                   postNormalized: Boolean) // predicates and components
->>>>>>> c7f653cd
 
     extends PrettyPrinting with PureLogicUtils {
 
     override def pp: String =
-<<<<<<< HEAD
-      s"${programVars.map { v => s"${getType(v).pp} ${v.pp}" }.mkString(", ")} |-\n" +
-        s"${pre.pp}\n${sketch.pp}${post.pp}" // + s"\n${deriv.pp}"
-=======
       s"${programVars.map { v => s"${getType(v).pp} ${v.pp}" }.mkString(", ")} " +
         s"[${existentials.map { v => s"${getType(v).pp} ${v.pp}" }.mkString(", ")}] |-\n" +
-        s"${pre.pp}\n${post.pp}"
->>>>>>> c7f653cd
+        s"${pre.pp}\n${sketch.pp}${post.pp}"
 
     def simplifyPure: Goal = copy(Assertion(simplify(pre.phi), pre.sigma),
       Assertion(simplify(post.phi), post.sigma))
 
-<<<<<<< HEAD
-    def copy(pre: Assertion = this.pre,
-             post: Assertion = this.post,
-             gamma: Gamma = this.gamma,
-             programVars: List[Var] = this.programVars,
-             env: Environment = this.env,
-             sketch: Statement = this.sketch,
-             newRuleApp: Option[RuleApplication] = None): Goal = {
-=======
     lazy val universalPost: PFormula = mkConjunction(post.phi.conjuncts.filterNot(p => p.vars.exists(this.isExistential)))
 
     // Ancestors of this goal in the derivation (root last)
@@ -235,32 +217,22 @@
                    programVars: List[Var] = this.programVars,
                    childId: Option[Int] = None,
                    env: Environment = this.env,
+                   sketch: Statement = this.sketch,
                    preNormalized: Boolean = false,
                    postNormalized: Boolean = false): Goal = {
->>>>>>> c7f653cd
 
       // Resolve types
       val gammaFinal = resolvePrePost(gamma, env, pre, post)
 
       // Sort heaplets from old to new and simplify pure parts
-<<<<<<< HEAD
-      val newPreSigma = pre.sigma.copy(pre.sigma.chunks.sortBy(h => newDeriv.preIndex.lastIndexOf(h)))
-      val newPostSigma = post.sigma.copy(post.sigma.chunks.sortBy(h => newDeriv.postIndex.lastIndexOf(h)))
-      val preSorted = Assertion(simplify(pre.phi), newPreSigma)
-      val postSorted = Assertion(simplify(post.phi), newPostSigma)
-      val newUniversalGhosts = this.universalGhosts ++ preSorted.vars -- programVars
-
-      Goal(preSorted, postSorted, gammaFinal, programVars, newUniversalGhosts, this.fname, env, sketch, newDeriv)
-=======
       val preSimple = Assertion(simplify(pre.phi), pre.sigma)
       val postSimple = Assertion(simplify(post.phi), post.sigma)
       val newUniversalGhosts = this.universalGhosts ++ preSimple.vars -- programVars
 
       Goal(preSimple, postSimple,
         gammaFinal, programVars, newUniversalGhosts,
-        this.fname, this.label.bumpUp(childId), Some(this), env,
+        this.fname, this.label.bumpUp(childId), Some(this), env, sketch,
         preNormalized, postNormalized)
->>>>>>> c7f653cd
     }
 
     // Goal that is eagerly recognized by the search as unsolvable
@@ -336,38 +308,19 @@
     }
   }
 
-<<<<<<< HEAD
-  def makeNewGoal(pre: Assertion, post: Assertion, formals: Formals, fname: String, env: Environment, sketch: Statement, vars_decl:Formals): Goal = {
-    val gamma0 = (formals.map({ case (t, v) => (v, t) })++vars_decl.map({ case (t, v) => (v, t) })).toMap // initial environemnt: derived from the formals
-=======
   // Label of the top-level goal
   def topLabel: GoalLabel = GoalLabel(List(0), List())
 
-  def topLevelGoal(pre: Assertion, post: Assertion, formals: Formals, fname: String, env: Environment): Goal = {
-    val gamma0 = formals.map({ case (t, v) => (v, t) }).toMap // initial environment: derived from the formals
->>>>>>> c7f653cd
+  def topLevelGoal(pre: Assertion, post: Assertion, formals: Formals, fname: String, env: Environment, sketch: Statement, vars_decl: Formals): Goal = {
+    val gamma0 = (formals.map({ case (t, v) => (v, t) }) ++ vars_decl.map({ case (t, v) => (v, t) })).toMap // initial environemnt: derived from the formals
     val gamma = resolvePrePost(gamma0, env, pre, post)
     val pre1 = pre.resolveOverloading(gamma)
     val post1 = post.resolveOverloading(gamma)
     val formalNames = formals.map(_._2)
-<<<<<<< HEAD
-    val ghostUniversals = pre.vars -- formalNames
-    val emptyDerivation = Derivation(pre.sigma.chunks, post.sigma.chunks)
-    Goal(pre.resolveOverloading(gamma),
-      post.resolveOverloading(gamma),
-      gamma,
-      formalNames,
-      ghostUniversals,
-      fname,
-      env.resolveOverloading(),
-      sketch.resolveOverloading(gamma),
-      emptyDerivation).simplifyPure
-=======
     val ghostUniversals = pre1.vars -- formalNames
     Goal(pre1, post1,
       gamma, formalNames, ghostUniversals,
-      fname, topLabel, None, env.resolveOverloading(), false, false).simplifyPure
->>>>>>> c7f653cd
+      fname, topLabel, None, env.resolveOverloading(), sketch.resolveOverloading(gamma), false, false).simplifyPure
   }
 
 }