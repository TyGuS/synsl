--- conflicted
+++ resolved
@@ -15,13 +15,8 @@
   val precise: Boolean = true
 
 
-<<<<<<< HEAD
   def tryUnify(target: UAtom, source: UAtom, nonFreeInSource: Set[Var]): Seq[Substitution] =
-    tryUnify(target, source, nonFreeInSource, tagsMatter = true)
-=======
-  def tryUnify(target: UAtom, source: UAtom, nonFreeInSource: Set[Var]): Seq[Subst] =
     tryUnify(target, source, nonFreeInSource, tagsMatter = false)
->>>>>>> fd0cf14b
 
   /**
     * Tries to unify two heaplets `target` and `source`, assuming `source` has
@@ -155,95 +150,4 @@
 
   protected def extractChunks(goal: UnificationGoal): List[UAtom] = goal.formula.sigma.chunks
 
-<<<<<<< HEAD
-  ///////////////////////////////////////////////////////////////////
-  // Supporting Star-Frame
-  ///////////////////////////////////////////////////////////////////
-
-  sealed case class FrameChoppingResult(sRemaining: SFormula, sFrame: SFormula,
-                                        tRemaining: SFormula, tFrame: SFormula,
-                                        sub: Substitution)
-
-  private def removeSingleChunk(source: SFormula, target: SFormula, p: Heaplet, sub: Substitution) = {
-    val _tr = target - p
-    val _sr = source.subst(sub) - p
-    if (_tr.chunks.length == target.chunks.length - 1 &&
-      _sr.chunks.length == source.chunks.length - 1) Some((_sr, _tr))
-    else None
-  }
-
-  private def removeSAppIgnoringTag(sf: SFormula, h: SApp) = h match {
-    case SApp(p, args, _, m1, sm1) =>
-      val newChunks = sf.chunks.filterNot {
-        case SApp(p1, args1, _, m2, sm2) => p1 == p && args1 == args && m1 == m2 && sm1 == sm2
-        case _ => false
-      }
-      sf.copy(chunks = newChunks)
-  }
-
-  private def removeSAppChunk(source: SFormula, target: SFormula, tFrame: SApp, sub: Substitution) = {
-    val _tr = removeSAppIgnoringTag(target, tFrame)
-    val _sr = removeSAppIgnoringTag(source.subst(sub), tFrame)
-    if (_tr.chunks.length == target.chunks.length - 1 &&
-      _sr.chunks.length == source.chunks.length - 1) Some((_sr, _tr))
-    else None
-  }
-
-  private def frameFromCommonBlock(source: SFormula, target: SFormula,
-                                   b: Block, boundVars: Set[Var], sub: Substitution): Option[(SFormula, SFormula, SFormula, Substitution)] = {
-    val sourceSubst = source.subst(sub)
-    if (!target.chunks.contains(b) || !sourceSubst.chunks.contains(b)) return None
-    // Assuming b.loc is Var, as otherwise the previous method would return None
-    val newBoundVars = boundVars + b.loc.asInstanceOf[Var]
-    for {
-      subHeapT <- findBlockRootedSubHeap(b, target)
-      subHeapS <- findBlockRootedSubHeap(b, sourceSubst)
-      ugt = UnificationGoal(Assertion(pTrue, subHeapT), Set.empty)
-      ugs = UnificationGoal(Assertion(pTrue, subHeapS), Set.empty)
-      sub1 <- {
-        unify(ugt, ugs, boundInBoth = newBoundVars, needRefreshing = false)
-      }
-    } yield {
-      val _tr = target - subHeapT.chunks
-      val _sr = (sourceSubst - subHeapS.chunks).subst(sub1)
-      (_sr, _tr, subHeapT, sub1)
-    }
-  }
-
-  // TODO: [Immutability] Make sure that the correct permissions are restored
-  def removeCommonFrame(source: SFormula, target: SFormula, boundVars: Set[Var]): Seq[FrameChoppingResult] = {
-
-    // Strip as much from the two formulas as possible,
-    // and unify in the process, delivering the new substitution
-    def stripper(sf: Heaplet, tf: Heaplet, sub: Substitution): Option[FrameChoppingResult] = tf match {
-      case p@PointsTo(_, _, _, _) =>
-        removeSingleChunk(source, target, p, sub).map {
-          case (sr, tr) => FrameChoppingResult(sr, SFormula(List(sf)), tr, SFormula(List(tf)), sub)
-        }
-
-      case h@SApp(_, _, _, _, _) => removeSAppChunk(source, target, h, sub).map {
-        case (sr, tr) => FrameChoppingResult(sr, SFormula(List(sf)), tr, SFormula(List(tf)), sub)
-      }
-
-      case b@Block(_, _, _) =>
-        frameFromCommonBlock(source, target, b, boundVars, sub).flatMap {
-          case (sr, tr, tfsub, _sub) =>
-            assert(sf.isInstanceOf[Block], s"Matching source-frame should be block: ${sf.pp}")
-            val sourceSegment = findBlockRootedSubHeap(sf.asInstanceOf[Block], source)
-            sourceSegment.map(sfsub => FrameChoppingResult(sr, sfsub, tr, tfsub, sub ++ _sub))
-        }
-    }
-
-    for {
-      s <- chunksForUnifying(source)
-      t <- chunksForUnifying(target)
-      sub <- tryUnify(t, s, boundVars, false)
-      fcr <- stripper(s, t, sub)
-    } yield {
-      fcr
-    }
-  }
-
-=======
->>>>>>> fd0cf14b
 }