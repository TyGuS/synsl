package org.tygus.suslik.certification.targets.vst.logic

<<<<<<< HEAD
=======
import org.tygus.suslik.certification.targets.vst.logic.ProofTerms.VSTPredicate
import org.tygus.suslik.certification.targets.vst.logic.VSTProofStep.ProofTreePrinter
>>>>>>> ed667cb7
import org.tygus.suslik.certification.traversal.ProofTree
import org.tygus.suslik.certification.targets.vst.logic.ProofTerms._
import org.tygus.suslik.language.PrettyPrinting


case class Proof(name: String, predicates: List[VSTPredicate], spec: ProofTerms.FormalSpecification, steps: ProofTree[VSTProofStep], uses_free: Boolean = false, uses_malloc: Boolean = false) extends PrettyPrinting {

  /** prelude for Coq file */
  private def coq_prelude = s"""
Require Import VST.floyd.proofauto.
Require Import $name.
From SSL_VST Require Import core.
Instance CompSpecs : compspecs. make_compspecs prog. Defined.
Definition Vprog : varspecs. mk_varspecs prog. Defined.

"""

  /** C standard library specs */
  private def free_defs : String = """Definition free_spec :=
                                     |  DECLARE _free
                                     |          WITH ty: type, x: val
                                     |                              PRE  [ (tptr tvoid) ]
                                     |                              PROP()
                                     |                              PARAMS(x)
                                     |                              SEP (data_at_ Tsh ty x)
                                     |                              POST [ Tvoid ]
                                     |                              PROP()
                                     |                              LOCAL()
                                     |                              SEP (emp).
                                     |""".stripMargin

  private def malloc_defs : String = """Definition malloc_spec :=
                                       |  DECLARE _malloc
                                       |        WITH t: type
                                       |        PRE [ tuint ]
                                       |        PROP()
                                       |        PARAMS(Vint (Int.repr (sizeof t)))
                                       |        SEP()
                                       |        POST [tptr tvoid] EX p:_,
                                       |        PROP()
                                       |        RETURN(p)
                                       |        SEP(data_at_ Tsh t p).
                                       |""".stripMargin

  /** prelude for the lemma */
  private def lemma_prelude : String =
    s"""Lemma body_$name : semax_body Vprog Gprog f_$name ${name}_spec.
       |Proof.
       |""".stripMargin

  private def library_spec : String = s"""Definition Gprog : funspecs :=
                                         |  ltac:(with_library prog [${name}_spec${ if (uses_free) {"; free_spec"} else {""}}${
    if (uses_malloc) {"; malloc_spec"} else {""}
  }]).
                                         |""".stripMargin

  override def pp: String = {
    coq_prelude +
      (if (uses_free) { free_defs + "\n"  } else { "" }) +
      (if (uses_malloc) { malloc_defs + "\n"  } else { "" }) +
      predicates.map(_.pp).mkString("\n") + "\n" +
      spec.pp + "\n" +
      predicates.flatMap(_.get_helpers).map(_.pp).mkString("\n")  +"\n"+
      library_spec + "\n" +
      lemma_prelude +
      "start_function.\n" +
      "ssl_open_context.\n" +
<<<<<<< HEAD
      steps.pp + "\n" +
      "Qed."
=======
      ProofTreePrinter.pp(steps) + "\n" +
    "Qed."
>>>>>>> ed667cb7
  }
}

<|MERGE_RESOLUTION|>--- conflicted
+++ resolved
@@ -1,10 +1,7 @@
 package org.tygus.suslik.certification.targets.vst.logic
 
-<<<<<<< HEAD
-=======
 import org.tygus.suslik.certification.targets.vst.logic.ProofTerms.VSTPredicate
 import org.tygus.suslik.certification.targets.vst.logic.VSTProofStep.ProofTreePrinter
->>>>>>> ed667cb7
 import org.tygus.suslik.certification.traversal.ProofTree
 import org.tygus.suslik.certification.targets.vst.logic.ProofTerms._
 import org.tygus.suslik.language.PrettyPrinting
@@ -72,13 +69,8 @@
       lemma_prelude +
       "start_function.\n" +
       "ssl_open_context.\n" +
-<<<<<<< HEAD
-      steps.pp + "\n" +
-      "Qed."
-=======
       ProofTreePrinter.pp(steps) + "\n" +
     "Qed."
->>>>>>> ed667cb7
   }
 }
 
