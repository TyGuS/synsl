--- conflicted
+++ resolved
@@ -17,14 +17,7 @@
   // A stack of pending evaluation tasks
   type TaskStack = List[Task]
 
-<<<<<<< HEAD
-  // A stack of queued deferreds
-  type DeferredsStack = List[Deferreds[B,C]]
-
-  def run(tree: ProofTree[A])(implicit translator: Translator[A,B,C], initialClientContext: C): ProofTree[B] = {
-=======
   def run(tree: ProofTree[S])(implicit translator: Translator[S,D,C], initialClientContext: C): ProofTree[D] = {
->>>>>>> ed667cb7
     // Use a child result to fulfill the evaluation task for a parent
     @tailrec
     def backward(taskStack: TaskStack, childResult: ProofTree[D]): ProofTree[D] =
