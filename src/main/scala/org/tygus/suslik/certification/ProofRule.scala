package org.tygus.suslik.certification

import org.tygus.suslik.certification.targets.vst.translation.ProofTranslation.ProofRuleTranslationException
import org.tygus.suslik.language.Expressions.{Expr, NilPtr, Subst, SubstVar, Var}
import org.tygus.suslik.language.Statements.{Load, Skip, Store}
import org.tygus.suslik.language.{PrettyPrinting, SSLType, Statements}
import org.tygus.suslik.logic.Preprocessor.{findMatchingHeaplets, sameLhs}
import org.tygus.suslik.logic.Specifications.{Assertion, Goal, SuspendedCallGoal}
import org.tygus.suslik.logic._
import org.tygus.suslik.synthesis.rules.LogicalRules.StarPartial.extendPure
import org.tygus.suslik.synthesis.rules._
import org.tygus.suslik.synthesis._

import scala.collection.immutable.Map



/** compressed form of suslik rules */
sealed abstract class ProofRule extends PrettyPrinting {

}

object ProofRule {
  var indent : Int = 0

  def ind : String = " " * indent

  def sanitize (str: String) = str.replace(";\n","")

  def with_scope[A] (f: Unit => A) : A = {
    val old_indent_value = indent
    indent = indent + 4
    val result = f(())
    indent = old_indent_value
    result
  }


  /** corresponds to asserting all the variables in vars are not null */
  case class NilNotLval(vars: List[Expr], next: ProofRule) extends ProofRule {
    override def pp: String = s"${ind}NilNotLval(${vars.map(_.pp).mkString(", ")});\n${next.pp}"
  }

  /** check post doesn't provide any information useful for certification, so just included as empty rule */
  case class CheckPost(next:ProofRule) extends ProofRule {
    override def pp: String = s"${ind}CheckPost;\n${next.pp}"
  }

  /** picks an arbitrary instantiation of the proof rules */
  case class Pick(subst: Map[Var, Expr], next: ProofRule) extends ProofRule {
    override def pp: String = s"${ind}Pick(${subst.mkString(", ")});\n${next.pp}"
  }

  /** abduces a condition for the proof */
  case class AbduceBranch(cond: Expr, ifTrue:ProofRule, ifFalse:ProofRule) extends ProofRule {
    override def pp: String = s"${ind}AbduceBranch(${cond});\n${ind}IfTrue:\n${with_scope(_ => ifTrue.pp)}\n${ind}IfFalse:\n${with_scope(_ => ifFalse.pp)}"
  }

  /** write a value */
  case class Write(stmt: Store, next: ProofRule) extends ProofRule {
    override def pp: String = s"${ind}Write(${sanitize(stmt.pp)});\n${next.pp}"
  }

  /** weaken the precondition by removing unused formulae */
  case class WeakenPre(unused: PFormula, next: ProofRule) extends ProofRule {
    override def pp: String = s"${ind}WeakenPre(${unused.pp});\n${next.pp}"
  }

  /** empty rule */
  case object EmpRule extends ProofRule {
    override def pp: String = s"${ind}EmpRule;"
  }

  /** pure synthesis rules */
  case class PureSynthesis(is_final: Boolean, assignments:Map[Var, Expr], next: ProofRule) extends ProofRule {
    override def pp: String = s"${ind}PureSynthesis(${is_final}, ${assignments.mkString(",")});\n${next.pp}"
  }

  /** open constructor cases */
  case class Open(pred: SApp, fresh_vars: SubstVar, sbst: Subst, cases: List[(Expr, ProofRule)]) extends ProofRule {
    override def pp: String = s"${ind}Open(${pred.pp});\n${with_scope(_ => cases.map({case (expr,rest) => s"${ind}if ${sanitize(expr.pp)}:\n${with_scope(_ => rest.pp)}"}).mkString("\n"))}"
  }

  /** subst L */
  case class SubstL(map: Map[Var, Expr], next: ProofRule) extends ProofRule {
    override def pp: String = s"${ind}SubstL(${map.mkString(",")});\n${next.pp}"
  }

  /** subst R */
  case class SubstR(map: Map[Var, Expr], next: ProofRule) extends ProofRule {
    override def pp: String = s"${ind}SubstR(${map.mkString(",")});\n${next.pp}"
  }


  /** read rule */
  case class Read(map: Map[Var,Var], operation: Load, next:ProofRule) extends ProofRule {
    override def pp: String = s"${ind}Read(${map.mkString(",")}, ${sanitize(operation.pp)});\n${next.pp}"
  }

//  /** abduce a call */
case class AbduceCall(
                       new_vars: Map[Var, SSLType],
                       f_pre: Specifications.Assertion,
                       callePost: Specifications.Assertion,
                       call: Statements.Call,
                       freshSub: SubstVar,
                       freshToActual: Subst,
                       f: FunSpec,
                       gamma: Gamma,
                       next: ProofRule
                     ) extends ProofRule {
  override def pp: String = s"${ind}AbduceCall({${new_vars.mkString(",")}}, ${sanitize(f_pre.pp)}, ${sanitize(callePost.pp)}, ${sanitize(call.pp)}, {${freshSub.mkString(",")}});\n${next.pp}"
}


  /** unification of heap (ignores block/pure distinction) */
  case class HeapUnify(subst: Map[Var, Expr], next: ProofRule) extends ProofRule {
    override def pp: String = s"${ind}HeapUnify(${subst.mkString(",")});\n${next.pp}"
  }

  /** unification of pointers */
  case class HeapUnifyPointer(map: Map[Var,Expr], next: ProofRule) extends ProofRule {
    override def pp: String = s"${ind}HeapUnifyPointer(${map.mkString(",")});\n${next.pp}"
  }

  /** unfolds frame */
  case class FrameUnfold(h_pre: Heaplet, h_post: Heaplet, next: ProofRule) extends ProofRule {
    override def pp: String = s"${ind}FrameUnfold(${h_pre.pp}, ${h_post.pp});\n${next.pp}"
  }

  /** call operation */
  case class Call(subst: Map[Var, Expr], call: Statements.Call, next: ProofRule) extends ProofRule {
    override def pp: String = s"${ind}Call({${subst.mkString(",")}}, ${sanitize(call.pp)});\n${next.pp}"
  }

  /** free operation */
  case class Free(stmt: Statements.Free, size: Int, next: ProofRule) extends ProofRule {
    override def pp: String = s"${ind}Free(${sanitize(stmt.pp)});\n${next.pp}"
  }

  /** malloc rule */
  case class Malloc(map: SubstVar, stmt: Statements.Malloc, next: ProofRule) extends ProofRule {
    override def pp: String = s"${ind}Malloc(${map.mkString(",")}, ${sanitize(stmt.pp)});\n${next.pp}"
  }

  /** close rule */
  case class Close(app: SApp, selector: Expr, asn: Assertion, fresh_exist: SubstVar, next: ProofRule) extends  ProofRule {
    override def pp: String = s"${ind}Close(${app.pp}, ${sanitize(selector.pp)}, ${asn.pp}, {${fresh_exist.mkString(",")}});\n${next.pp}"
  }

  /** star partial */
  case class StarPartial(new_pre_phi: PFormula, new_post_phi: PFormula, next: ProofRule) extends ProofRule {
    override def pp: String = s"${ind}StarPartial(${new_pre_phi.pp}, ${new_post_phi.pp});\n${next.pp}"
  }

  case class PickCard(map: Map[Var,Expr], next: ProofRule) extends ProofRule {
    override def pp: String = s"${ind}PickCard(${map.mkString(",")});\n${next.pp}"
  }


  case class PickArg(map: Map[Var, Expr], next: ProofRule) extends ProofRule {
    override def pp: String = s"${ind}PickArg(${map.mkString(",")});\n${next.pp}"
  }

  case class Init(goal: Goal, next: ProofRule) extends ProofRule {
    override def pp: String = s"${ind}Init(${goal.pp});\n${next.pp}"
  }

  /** converts a Suslik CertTree node into the unified ProofRule structure */
  def of_certtree(node: CertTree.Node): ProofRule = {
    def fail_with_bad_proof_structure(): Nothing =
      throw ProofRuleTranslationException(s"continuation for ${node.rule} is not what was expected: ${node.kont.toString}")
    def fail_with_bad_children(ls: Seq[CertTree.Node], count: Int): Nothing =
      throw ProofRuleTranslationException(s"unexpected number of children for proof rule ${node.rule} - ${ls.length} != $count")

    node.rule match {
      case LogicalRules.NilNotLval => node.kont match {
        case ChainedProducer(ChainedProducer(IdProducer, HandleGuard(_)), ExtractHelper(_)) =>
          // find all pointers that are not yet known to be non-null
          def find_pointers(p: PFormula, s: SFormula): Set[Expr] = {
            // All pointers
            val allPointers = (for (PointsTo(l, _, _) <- s.chunks) yield l).toSet
            allPointers.filter(
              x => !p.conjuncts.contains(x |/=| NilPtr) && !p.conjuncts.contains(NilPtr |/=| x)
            )
          }

          val pre_pointers = find_pointers(node.goal.pre.phi, node.goal.pre.sigma).toList

          node.children match {
            case ::(head, Nil) => ProofRule.NilNotLval(pre_pointers, of_certtree(head))
            case ls => fail_with_bad_children(ls, 1)
          }
        case _ => fail_with_bad_proof_structure()
      }
      case FailRules.CheckPost => node.kont match {
        case IdProducer => node.children match {
          case ::(head, Nil) => ProofRule.CheckPost(of_certtree(head))
          case ls => fail_with_bad_children(ls, 1)
        }
        case _ => fail_with_bad_proof_structure()
      }
      case UnificationRules.Pick => node.kont match {
        case ChainedProducer(ChainedProducer(ChainedProducer(SubstProducer(map), IdProducer), HandleGuard(_)), ExtractHelper(_)) =>
          node.children match {
            case ::(head, Nil) => ProofRule.Pick(map, of_certtree(head))
            case ls => fail_with_bad_children(ls, 1)
          }
        case _ => fail_with_bad_proof_structure()
      }
      case FailRules.AbduceBranch => node.kont match {
        case GuardedProducer(cond, _) =>
          node.children match {
            case ::(if_true, ::(if_false, Nil)) => ProofRule.AbduceBranch(cond, of_certtree(if_true), of_certtree(if_false))
            case ls => fail_with_bad_children(ls, 2)
          }
        case _ => fail_with_bad_proof_structure()
      }
      case OperationalRules.WriteRule => node.kont match {
        case ChainedProducer(ChainedProducer(PrependProducer(stmt@Store(_, _, _)), HandleGuard(_)), ExtractHelper(_)) =>
          node.children match {
            case ::(head, Nil) => ProofRule.Write(stmt, of_certtree(head))
            case ls => fail_with_bad_children(ls, 1)
          }
        case _ => fail_with_bad_proof_structure()
      }
      case LogicalRules.WeakenPre => node.kont match {
        case ChainedProducer(ChainedProducer(IdProducer, HandleGuard(_)), ExtractHelper(goal)) =>
          val unused = goal.pre.phi.indepedentOf(goal.pre.sigma.vars ++ goal.post.vars)
          node.children match {
            case ::(head, Nil) => ProofRule.WeakenPre(unused, of_certtree(head))
            case ls => fail_with_bad_children(ls, 1)
          }
        case _ => fail_with_bad_proof_structure()
      }
      case LogicalRules.EmpRule => node.kont match {
        case ConstProducer(Skip) =>
          node.children match {
            case Nil => ProofRule.EmpRule
            case ls => fail_with_bad_children(ls, 0)
          }
        case _ => fail_with_bad_proof_structure()
      }
      case DelegatePureSynthesis.PureSynthesisFinal => node.kont match {
        case ChainedProducer(ChainedProducer(ChainedProducer(SubstProducer(assignments), IdProducer), HandleGuard(_)), ExtractHelper(_)) =>
          node.children match {
            case ::(head, Nil) =>
              ProofRule.PureSynthesis(is_final = true, assignments, of_certtree(head))
            case ls => fail_with_bad_children(ls, 1)
          }
        case _ => fail_with_bad_proof_structure()
      }
      case UnfoldingRules.Open => node.kont match {
        case ChainedProducer(ChainedProducer(BranchProducer(Some(pred), fresh_vars, sbst, selectors), HandleGuard(_)), ExtractHelper(_)) =>
          ProofRule.Open(pred, fresh_vars, sbst, selectors.zip(node.children).map({ case (expr, node) => (expr, of_certtree(node)) }).toList)
        case _ => fail_with_bad_proof_structure()
      }
      case LogicalRules.SubstLeft => node.kont match {
        case ChainedProducer(ChainedProducer(ChainedProducer(SubstProducer(map), IdProducer), HandleGuard(_)), ExtractHelper(_)) =>
          node.children match {
            case ::(head, Nil) => ProofRule.SubstL(map, of_certtree(head))
            case ls => fail_with_bad_children(ls, 1)
          }
        case _ => fail_with_bad_proof_structure()
      }
      case UnificationRules.SubstRight => node.kont match {
        case ChainedProducer(ChainedProducer(ChainedProducer(SubstProducer(map), IdProducer), HandleGuard(_)), ExtractHelper(_)) =>
          node.children match {
            case ::(head, Nil) => ProofRule.SubstR(map, of_certtree(head))
            case ls => fail_with_bad_children(ls, 1)
          }
        case _ => fail_with_bad_proof_structure()
      }
      case OperationalRules.ReadRule => node.kont match {
        case ChainedProducer(ChainedProducer(ChainedProducer(GhostSubstProducer(map), PrependProducer(stmt@Load(_, _, _, _))), HandleGuard(_)), ExtractHelper(_)) =>
          node.children match {
            case ::(head, Nil) => ProofRule.Read(map, stmt, of_certtree(head))
            case ls => fail_with_bad_children(ls, 1)
          }
        case _ => fail_with_bad_proof_structure()
      }
      case UnfoldingRules.AbduceCall => node.kont match {
        case ChainedProducer(ChainedProducer(ChainedProducer(AbduceCallProducer(f), IdProducer), HandleGuard(_)), ExtractHelper(_)) =>
          node.children match {
            case ::(head, Nil) =>
              // find out which new variables were added to the context
              val new_vars =
                head.goal.gamma.filterKeys(key => !node.goal.gamma.contains(key))
              val f_pre = head.goal.post
<<<<<<< HEAD
              var SuspendedCallGoal(caller_pre, caller_post, callePost, call, freshSub, fresh_to_actual) = head.goal.callGoal.get
              ProofRule.AbduceCall(new_vars, f_pre, callePost, call, freshSub, of_certtree(head))
=======

              var SuspendedCallGoal(_, _, callePost, call, freshSub, freshToActual) = head.goal.callGoal.get
              ProofRule.AbduceCall(new_vars, f_pre, callePost, call, freshSub, freshToActual, f, head.goal.gamma, of_certtree(head))
>>>>>>> e8c7d405
            case ls => fail_with_bad_children(ls, 1)
          }
        case _ => fail_with_bad_proof_structure()
      }
      case UnificationRules.HeapUnifyPure => node.kont match {
        case ChainedProducer(ChainedProducer(ChainedProducer(SubstProducer(subst), IdProducer), HandleGuard(_)), ExtractHelper(_)) =>
          node.children match {
            case ::(head, Nil) => ProofRule.HeapUnify(subst, of_certtree(head))
            case ls => fail_with_bad_children(ls, 1)
          }
        case _ => fail_with_bad_proof_structure()
      }
      case UnificationRules.HeapUnifyUnfolding => node.kont match {
        case ChainedProducer(ChainedProducer(ChainedProducer(SubstProducer(subst), IdProducer), HandleGuard(_)), ExtractHelper(_)) =>
          node.children match {
            case ::(head, Nil) => ProofRule.HeapUnify(subst, of_certtree(head))
            case ls => fail_with_bad_children(ls, 1)
          }
        case _ => fail_with_bad_proof_structure()
      }
      case UnificationRules.HeapUnifyBlock => node.kont match {
        case ChainedProducer(ChainedProducer(ChainedProducer(SubstProducer(subst), IdProducer), HandleGuard(_)), ExtractHelper(_)) =>
          node.children match {
            case ::(head, Nil) => ProofRule.HeapUnify(subst, of_certtree(head))
            case ls => fail_with_bad_children(ls, 1)
          }
        case _ => fail_with_bad_proof_structure()
      }
      case UnificationRules.HeapUnifyPointer => node.kont match {
        case ChainedProducer(ChainedProducer(ChainedProducer(SubstProducer(subst), IdProducer), HandleGuard(_)), ExtractHelper(goal)) =>
          node.children match {
            case ::(head, Nil) => ProofRule.HeapUnifyPointer(subst, of_certtree(head))
            case ls => fail_with_bad_children(ls, 1)
          }
        case _ => fail_with_bad_proof_structure()
      }
      case LogicalRules.FrameUnfolding => node.kont match {
        case ChainedProducer(ChainedProducer(IdProducer, HandleGuard(_)), ExtractHelper(goal)) =>
          node.children match {
            case ::(head, Nil) =>
              val pre = goal.pre
              val post = goal.post

              def isMatch(hPre: Heaplet, hPost: Heaplet): Boolean = hPre.eqModTags(hPost) && LogicalRules.FrameUnfolding.heapletFilter(hPost)

              findMatchingHeaplets(_ => true, isMatch, pre.sigma, post.sigma) match {
                case None => ???
                case Some((h_pre, h_post)) =>
                  ProofRule.FrameUnfold(h_pre, h_post, of_certtree(head))
              }
            case ls => fail_with_bad_children(ls, 1)
          }
        case _ => fail_with_bad_proof_structure()
      }
      case LogicalRules.FrameUnfoldingFinal => node.kont match {
        case ChainedProducer(ChainedProducer(IdProducer, HandleGuard(_)), ExtractHelper(goal)) =>
          node.children match {
            case ::(head, Nil) =>
              val pre = goal.pre
              val post = goal.post

              def isMatch(hPre: Heaplet, hPost: Heaplet): Boolean = hPre.eqModTags(hPost) && LogicalRules.FrameUnfoldingFinal.heapletFilter(hPost)

              findMatchingHeaplets(_ => true, isMatch, pre.sigma, post.sigma) match {
                case None => ???
                case Some((h_pre, h_post)) =>
                  ProofRule.FrameUnfold(h_pre, h_post, of_certtree(head))
              }
            case ls => fail_with_bad_children(ls, 1)
          }
        case _ => fail_with_bad_proof_structure()
      }
      case LogicalRules.FrameBlock => node.kont match {
        case ChainedProducer(ChainedProducer(IdProducer, HandleGuard(_)), ExtractHelper(goal)) =>
          node.children match {
            case ::(head, Nil) =>
              val pre = goal.pre
              val post = goal.post

              def isMatch(hPre: Heaplet, hPost: Heaplet): Boolean = hPre.eqModTags(hPost) && LogicalRules.FrameBlock.heapletFilter(hPost)

              findMatchingHeaplets(_ => true, isMatch, pre.sigma, post.sigma) match {
                case None => ???
                case Some((h_pre, h_post)) =>
                  ProofRule.FrameUnfold(h_pre, h_post, of_certtree(head))
              }
            case ls => fail_with_bad_children(ls, 1)
          }
        case _ => fail_with_bad_proof_structure()
      }
      case LogicalRules.FrameFlat => node.kont match {
        case ChainedProducer(ChainedProducer(IdProducer, HandleGuard(_)), ExtractHelper(goal)) =>
          node.children match {
            case ::(head, Nil) =>
              val pre = goal.pre
              val post = goal.post

              def isMatch(hPre: Heaplet, hPost: Heaplet): Boolean = hPre.eqModTags(hPost) && LogicalRules.FrameFlat.heapletFilter(hPost)

              findMatchingHeaplets(_ => true, isMatch, pre.sigma, post.sigma) match {
                case None => ???
                case Some((h_pre, h_post)) =>
                  ProofRule.FrameUnfold(h_pre, h_post, of_certtree(head))
              }
            case ls => fail_with_bad_children(ls, 1)
          }
        case _ => fail_with_bad_proof_structure()
      }
      case UnfoldingRules.CallRule => node.kont match {
        case ChainedProducer(ChainedProducer(ChainedProducer(SubstProducer(subst),PrependProducer(call: Statements.Call)), HandleGuard(_)), ExtractHelper(_)) =>
          node.children match {
            case ::(head, Nil) => ProofRule.Call(subst, call, of_certtree(head))
            case ls => fail_with_bad_children(ls, 1)
          }
        case _ => fail_with_bad_proof_structure()
      }
      case OperationalRules.FreeRule => node.kont match {
        case ChainedProducer(ChainedProducer(PrependProducer(stmt@Statements.Free(Var(name))), HandleGuard(_)), ExtractHelper(_)) =>
          val size: Int = node.goal.pre.sigma.blocks.find({ case Block(Var(ploc), sz) => ploc == name }).map({ case Block(_, sz) => sz }) match {
            case Some(value) => value
            case None => 1
          }
          node.children match {
            case ::(head, Nil) => ProofRule.Free(stmt, size, of_certtree(head))
            case ls => fail_with_bad_children(ls, 1)
          }
        case _ => fail_with_bad_proof_structure()
      }
      case OperationalRules.AllocRule => node.kont match {
        case ChainedProducer(ChainedProducer(ChainedProducer(GhostSubstProducer(map), PrependProducer(stmt@Statements.Malloc(_, _, _))), HandleGuard(_)), ExtractHelper(goal)) =>
          node.children match {
            case ::(head, Nil) =>
              ProofRule.
                Malloc(map, stmt, of_certtree(head))
            case ls => fail_with_bad_children(ls, 1)
          }
        case _ => fail_with_bad_proof_structure()
      }
      case UnfoldingRules.Close => node.kont match {
        case ChainedProducer(ChainedProducer(ChainedProducer(UnfoldProducer(app, selector, asn, fresh_exist), IdProducer), HandleGuard(_)), ExtractHelper(_)) =>
          node.children match {
            case ::(head, Nil) =>
              ProofRule.Close(app, selector, asn, fresh_exist, of_certtree(head))
            case ls => fail_with_bad_children(ls, 1)
          }
      }
      case LogicalRules.StarPartial => node.kont match {
        case ChainedProducer(ChainedProducer(IdProducer, HandleGuard(_)), ExtractHelper(goal)) =>
          val new_pre_phi = extendPure(goal.pre.phi, goal.pre.sigma)
          val new_post_phi = extendPure(goal.pre.phi && goal.post.phi, goal.post.sigma)

          node.children match {
            case ::(head, Nil) =>
              ProofRule.StarPartial(new_pre_phi, new_post_phi, of_certtree(head))
            case ls => fail_with_bad_children(ls, 1)
          }
        case _ => fail_with_bad_proof_structure()
      }

      case UnificationRules.PickCard => node.kont match {
        case ChainedProducer(ChainedProducer(ChainedProducer(SubstProducer(map), IdProducer), HandleGuard(_)), ExtractHelper(goal)) =>
          node.children match {
            case ::(head, Nil) => ProofRule.PickCard(map, of_certtree(head))
            case ls => fail_with_bad_children(ls, 1)
          }
      }
      case UnificationRules.PickArg => node.kont match {
        case ChainedProducer(ChainedProducer(ChainedProducer(SubstProducer(map), IdProducer), HandleGuard(_)), ExtractHelper(goal)) =>
          node.children match {
            case ::(head, Nil) => ProofRule.PickArg(map, of_certtree(head))
            case ls => fail_with_bad_children(ls, 1)
          }
      }
    }
  }


}<|MERGE_RESOLUTION|>--- conflicted
+++ resolved
@@ -78,7 +78,7 @@
 
   /** open constructor cases */
   case class Open(pred: SApp, fresh_vars: SubstVar, sbst: Subst, cases: List[(Expr, ProofRule)]) extends ProofRule {
-    override def pp: String = s"${ind}Open(${pred.pp});\n${with_scope(_ => cases.map({case (expr,rest) => s"${ind}if ${sanitize(expr.pp)}:\n${with_scope(_ => rest.pp)}"}).mkString("\n"))}"
+    override def pp: String = s"${ind}Open(${pred.pp}, ${fresh_vars.mkString(", ")});\n${with_scope(_ => cases.map({case (expr,rest) => s"${ind}if ${sanitize(expr.pp)}:\n${with_scope(_ => rest.pp)}"}).mkString("\n"))}"
   }
 
   /** subst L */
@@ -287,14 +287,8 @@
               val new_vars =
                 head.goal.gamma.filterKeys(key => !node.goal.gamma.contains(key))
               val f_pre = head.goal.post
-<<<<<<< HEAD
-              var SuspendedCallGoal(caller_pre, caller_post, callePost, call, freshSub, fresh_to_actual) = head.goal.callGoal.get
-              ProofRule.AbduceCall(new_vars, f_pre, callePost, call, freshSub, of_certtree(head))
-=======
-
-              var SuspendedCallGoal(_, _, callePost, call, freshSub, freshToActual) = head.goal.callGoal.get
+              var SuspendedCallGoal(caller_pre, caller_post, callePost, call, freshSub, freshToActual) = head.goal.callGoal.get
               ProofRule.AbduceCall(new_vars, f_pre, callePost, call, freshSub, freshToActual, f, head.goal.gamma, of_certtree(head))
->>>>>>> e8c7d405
             case ls => fail_with_bad_children(ls, 1)
           }
         case _ => fail_with_bad_proof_structure()
