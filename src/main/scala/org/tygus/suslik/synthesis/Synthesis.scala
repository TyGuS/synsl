package org.tygus.suslik.synthesis

<<<<<<< HEAD
import java.io.PrintWriter

=======
>>>>>>> 043eda69
import org.tygus.suslik.certification.CertTree
import org.tygus.suslik.language.Statements.{Solution, _}
import org.tygus.suslik.logic.Specifications._
import org.tygus.suslik.logic._
import org.tygus.suslik.logic.smt.{CyclicProofChecker, SMTSolving}
import org.tygus.suslik.report.{Log, ProofTrace}
import org.tygus.suslik.synthesis.Memoization._
import org.tygus.suslik.synthesis.SearchTree._
<<<<<<< HEAD
=======
import org.tygus.suslik.synthesis.Termination._
import org.tygus.suslik.synthesis.rules.DelegatePureSynthesis
import org.tygus.suslik.synthesis.tactics.Tactic
>>>>>>> 043eda69
import org.tygus.suslik.synthesis.rules.Rules._
import org.tygus.suslik.synthesis.tactics.Tactic
import org.tygus.suslik.util.SynStats

import scala.Console._
import scala.annotation.tailrec

/**
  * @author Nadia Polikarpova, Ilya Sergey
  */

class Synthesis(tactic: Tactic, implicit val log: Log, implicit val trace: ProofTrace) extends SepLogicUtils {

  def synthesizeProc(funGoal: FunSpec, env: Environment, sketch: Statement): (List[Procedure], SynStats) = {
    implicit val config: SynConfig = env.config
    implicit val stats: SynStats = env.stats
    val FunSpec(name, tp, formals, pre, post, var_decl) = funGoal

    if (!CyclicProofChecker.isConfigured()) {
      log.print(List((s"Cyclic proof checker is not configured! All termination check will be considered TRUE (this not sound).\n", Console.RED)))
    } else {
      log.print(List((s"The mighty cyclic proof checker is available. Well done!\n", Console.GREEN)))
    }

    if (config.delegatePure && !DelegatePureSynthesis.isConfigured()) {
      log.print(List((s"CVC4 is not available! All pure synthesis steps will be performed by enumeration (this takes more steps).\n", Console.RED)))
    }
    
    val goal = topLevelGoal(pre, post, formals, name, env, sketch, var_decl)
    log.print(List(("Initial specification:", Console.RESET), (s"${goal.pp}\n", Console.BLUE)))
    SMTSolving.init()
    memo.clear()
    ProofTrace.current = trace
    try {
      synthesize(goal)(stats = stats) match {
        case Some((body, helpers)) =>
<<<<<<< HEAD
          printTree
=======
          log.print(List((s"Succeeded leaves (${successLeaves.length}): ${successLeaves.map(n => s"${n.pp()}").mkString(" ")}", Console.YELLOW)))
>>>>>>> 043eda69
          val main = Procedure(funGoal, body)
          (main :: helpers, stats)
        case None =>
          log.out.printlnErr(s"Deductive synthesis failed for the goal\n ${goal.pp}")
          (Nil, stats)
      }
    } catch {
      case SynTimeOutException(msg) =>
        log.out.printlnErr(msg)
        (Nil, stats)
    }
  }

  protected def synthesize(goal: Goal)
                          (stats: SynStats): Option[Solution] = {
    init(goal)
    processWorkList(stats, goal.env.config)
  }

  @tailrec final def processWorkList(implicit
                                     stats: SynStats,
                                     config: SynConfig): Option[Solution] = {
    // Check for timeouts
    if (!config.interactive && stats.timedOut) {
      throw SynTimeOutException(s"\n\nThe derivation took too long: more than ${config.timeOut} seconds.\n")
    }

    val sz = worklist.length
    log.print(List((s"Worklist ($sz): ${worklist.map(n => s"${n.pp()}[${n.cost}]").mkString(" ")}", Console.YELLOW)))
    log.print(List((s"Succeeded leaves (${successLeaves.length}): ${successLeaves.map(n => s"${n.pp()}").mkString(" ")}", Console.YELLOW)))
    log.print(List((s"Memo (${memo.size}) Suspended (${memo.suspendedSize})", Console.YELLOW)))
    stats.updateMaxWLSize(sz)

    if (worklist.isEmpty) None // No more goals to try: synthesis failed
    else {
      val (node, addNewNodes) = selectNode // Select next node to expand
      val goal = node.goal
      implicit val ctx: log.Context = log.Context(goal)
      stats.addExpandedGoal(node)
      log.print(List((s"Expand: ${node.pp()}[${node.cost}]", Console.YELLOW))) //      <goal: ${node.goal.label.pp}>
      if (config.printEnv) {
        log.print(List((s"${goal.env.pp}", Console.MAGENTA)))
      }
      log.print(List((s"${goal.pp}", Console.BLUE)))
      trace.add(node)

      // Lookup the node in the memo
      val res = memo.lookup(goal) match {
        case Some(Failed) => { // Same goal has failed before: record as failed
          log.print(List((s"Recalled FAIL", RED)))
          trace.add(node.id, Failed, Some("cache"))
          worklist = addNewNodes(Nil)
          node.fail
          None
        }
        case Some(Succeeded(sol)) =>
        { // Same goal has succeeded before: return the same solution
          log.print(List((s"Recalled solution ${sol._1.pp}", RED)))
          trace.add(node.id, Succeeded(sol), Some("cache"))
          worklist = addNewNodes(Nil)
          node.succeed(sol)
        }
        case Some(Expanded) => { // Same goal has been expanded before: wait until it's fully explored
          log.print(List(("Suspend", RED)))
          memo.suspend(node)
          worklist = addNewNodes(List(node))
          None
        }
        case None => expandNode(node, addNewNodes) // First time we see this goal: do expand
      }
      res match {
        case None => processWorkList
        case sol => sol
      }
    }
  }

  // Given a worklist, return the next node to work on
  // and a strategy for combining its children with the rest of the list
  protected def selectNode(implicit config: SynConfig): (OrNode, Worklist => Worklist) =
    if (config.depthFirst) // DFS? Pick the first one, insert new nodes in the front
      (worklist.head, _ ++ worklist.tail)
    else if (config.breadthFirst) { // BFS? Pick the first one non-suspended, insert new nodes in the back
      val best = worklist.minBy(n => memo.isSuspended(n))
      val idx = worklist.indexOf(best)
      (best, worklist.take(idx) ++ worklist.drop(idx + 1) ++ _)
    } else { // Otherwise pick a minimum-cost node that is not suspended
      val best = worklist.minBy(n => (memo.isSuspended(n), n.cost))
      val idx = worklist.indexOf(best)
      (best, worklist.take(idx) ++ _ ++ worklist.drop(idx + 1))
    }

  // Expand node and return either a new worklist or the final solution
  protected def expandNode(node: OrNode, addNewNodes: List[OrNode] => List[OrNode])(implicit stats: SynStats,
                                                                                    config: SynConfig): Option[Solution] = {
    val goal = node.goal
    memo.save(goal, Expanded)
    implicit val ctx = log.Context(goal)

    // Apply all possible rules to the current goal to get a list of alternative expansions,
    // each of which can have multiple open subgoals
    val rules = tactic.nextRules(node)
    val allExpansions = applyRules(rules)(node, stats, config, ctx)
    val expansions = tactic.filterExpansions(allExpansions)

    // Check if any of the expansions is a terminal
    expansions.find(_.subgoals.isEmpty) match {
      case Some(e) =>
        if (config.certTarget != null || config.printTree) {
          // [Certify]: Add a terminal node and its ancestors to the certification tree
          CertTree.addSuccessfulPath(node, e)
        }
        trace.add(e, node)
        successLeaves = node :: successLeaves
        worklist = addNewNodes(Nil)
        node.succeed(e.producer(Nil))
      case None => { // no terminals: add all expansions to worklist
        // Create new nodes from the expansions
        val newNodes = for {
          (e, i) <- expansions.zipWithIndex
          andNode = AndNode(i +: node.id, node, e)
          if isTerminatingExpansion(andNode) // termination check
          nSubs = e.subgoals.size; () = trace.add(andNode, nSubs)
          (g, j) <- if (nSubs == 1) List((e.subgoals.head, -1)) // this is here only for logging
          else e.subgoals.zipWithIndex
        } yield {
          val extraCost = if (j == -1) 0 else e.subgoals.drop(j + 1).map(_.cost).sum
          OrNode(j +: andNode.id, g, Some(andNode), node.extraCost + extraCost)
        }

        // Suspend nodes with older and-siblings
        newNodes.foreach(n => {
          val idx = n.childIndex
          if (idx > 0) {
            val sib = newNodes.find(s => s.parent == n.parent && s.childIndex == idx - 1).get
            log.print(List((s"Suspending ${n.pp()} until ${sib.pp()} succeeds", RED)))
            memo.suspendSibling(n, sib) // always process the left and-goal first; unsuspend next once it succeeds
          }
        })

        worklist = addNewNodes(newNodes.toList)
        if (newNodes.isEmpty) {
          // This is a dead-end: prune worklist and try something else
          log.print(List((s"Cannot expand goal: BACKTRACK", Console.RED)))
          trace.add(node.id, Failed)
          node.fail
        } else {
          stats.addGeneratedGoals(newNodes.size)
        }
        None
      }
    }
  }


  protected def applyRules(rules: List[SynthesisRule])(implicit node: OrNode,
                                                       stats: SynStats,
                                                       config: SynConfig,
                                                       ctx: log.Context): Seq[RuleResult] = {
    implicit val goal: Goal = node.goal
    rules match {
      case Nil => Vector() // No more rules to apply: done expanding the goal
      case r :: rs =>
        // Invoke the rule
        val children = stats.recordRuleApplication(r.toString, r(goal))

        if (children.isEmpty) {
          // Rule not applicable: try other rules
          log.print(List((s"$r FAIL", RESET)), isFail = true)
          applyRules(rs)
        } else {
          // Rule applicable: try all possible sub-derivations
          val childFootprints = children.map(log.showChildren(goal))
          log.print(List((s"$r (${children.size}): ${childFootprints.head}", RESET)))
          for {c <- childFootprints.tail}
            log.print(List((s" <|>  $c", CYAN)))

          if (r.isInstanceOf[InvertibleRule]) {
            // The rule is invertible: do not try other rules on this goal
            children
          } else {
            // Both this and other rules apply
            children ++ applyRules(rs)
          }
        }
    }
  }

  private def showFootprint(f: Footprint): String = s"$GREEN{${f.pre.pp}}$MAGENTA{${f.post.pp}}$RESET"
  private def showChild(goal: Goal)(c: RuleResult): String =
    c.subgoals.length match {
    case 0 => showFootprint(c.consume)
    case _ => s"${showFootprint(c.consume)} --> ${c.produces(goal).map(showFootprint).mkString(", ")}"
//    case 1 =>
//      s"${showFootprint(c.consume)} --> ${showFootprint(c.produces(goal).head)}"
//    case _ =>
//      s"${showFootprint(c.consume)} --> ${showFootprint(c.produces(goal).head)}, ..."
  }

  private def getIndent(implicit ind: Int): String = if (ind <= 0) "" else "|  " * ind

  protected def printLog(sc: List[(String, String)], isFail: Boolean = false)
                      (implicit config: SynConfig, ind: Int = 0): Unit = {
    if (config.printDerivations) {
      if (!isFail || config.printFailed) {
        for ((s, c) <- sc if s.trim.length > 0) {
          print(s"$RESET$getIndent")
          println(s"$c${s.replaceAll("\n", s"\n$RESET$getIndent$c")}")
        }
      }
      print(s"$RESET")
    }
  }

  protected def printTree(implicit config: SynConfig): Unit = {
    if (config.printTree) {
      val tree = CertTree.pp()
      println()
      if (config.treeDest == null) println(tree) else {
        new PrintWriter(config.treeDest) { write(tree); close() }
        val msg = s"Successful derivations saved to ${config.treeDest.getCanonicalPath}"
        println(s"$MAGENTA$msg")
      }
    }
  }
}<|MERGE_RESOLUTION|>--- conflicted
+++ resolved
@@ -1,10 +1,6 @@
 package org.tygus.suslik.synthesis
 
-<<<<<<< HEAD
 import java.io.PrintWriter
-
-=======
->>>>>>> 043eda69
 import org.tygus.suslik.certification.CertTree
 import org.tygus.suslik.language.Statements.{Solution, _}
 import org.tygus.suslik.logic.Specifications._
@@ -13,12 +9,8 @@
 import org.tygus.suslik.report.{Log, ProofTrace}
 import org.tygus.suslik.synthesis.Memoization._
 import org.tygus.suslik.synthesis.SearchTree._
-<<<<<<< HEAD
-=======
 import org.tygus.suslik.synthesis.Termination._
 import org.tygus.suslik.synthesis.rules.DelegatePureSynthesis
-import org.tygus.suslik.synthesis.tactics.Tactic
->>>>>>> 043eda69
 import org.tygus.suslik.synthesis.rules.Rules._
 import org.tygus.suslik.synthesis.tactics.Tactic
 import org.tygus.suslik.util.SynStats
@@ -55,11 +47,8 @@
     try {
       synthesize(goal)(stats = stats) match {
         case Some((body, helpers)) =>
-<<<<<<< HEAD
           printTree
-=======
           log.print(List((s"Succeeded leaves (${successLeaves.length}): ${successLeaves.map(n => s"${n.pp()}").mkString(" ")}", Console.YELLOW)))
->>>>>>> 043eda69
           val main = Procedure(funGoal, body)
           (main :: helpers, stats)
         case None =>
@@ -120,6 +109,7 @@
           log.print(List((s"Recalled solution ${sol._1.pp}", RED)))
           trace.add(node.id, Succeeded(sol), Some("cache"))
           worklist = addNewNodes(Nil)
+          CertTree.addSuccessFromCache(node)
           node.succeed(sol)
         }
         case Some(Expanded) => { // Same goal has been expanded before: wait until it's fully explored
@@ -248,17 +238,6 @@
     }
   }
 
-  private def showFootprint(f: Footprint): String = s"$GREEN{${f.pre.pp}}$MAGENTA{${f.post.pp}}$RESET"
-  private def showChild(goal: Goal)(c: RuleResult): String =
-    c.subgoals.length match {
-    case 0 => showFootprint(c.consume)
-    case _ => s"${showFootprint(c.consume)} --> ${c.produces(goal).map(showFootprint).mkString(", ")}"
-//    case 1 =>
-//      s"${showFootprint(c.consume)} --> ${showFootprint(c.produces(goal).head)}"
-//    case _ =>
-//      s"${showFootprint(c.consume)} --> ${showFootprint(c.produces(goal).head)}, ..."
-  }
-
   private def getIndent(implicit ind: Int): String = if (ind <= 0) "" else "|  " * ind
 
   protected def printLog(sc: List[(String, String)], isFail: Boolean = false)
