--- conflicted
+++ resolved
@@ -39,7 +39,7 @@
       log.print("CVC4 is not available! All pure synthesis steps will be performed by enumeration (this takes more steps).\n",
         Console.RED, 2)
     }
-    
+
     val goal = topLevelGoal(pre, post, formals, name, env, sketch, var_decl)
     log.print("Initial specification:", Console.RESET)
     log.print(s"${goal.pp}\n", Console.BLUE)
@@ -96,13 +96,8 @@
       // Lookup the node in the memo
       val res = memo.lookup(goal) match {
         case Some(Failed) => { // Same goal has failed before: record as failed
-<<<<<<< HEAD
           log.print("Recalled FAIL", Console.RED)
-          trace.add(node.id, Failed, Some("cache"))
-=======
-          log.print(List((s"Recalled FAIL", RED)))
           trace.add(node, Failed, Some("cache"))
->>>>>>> 19a0617e
           node.fail
           None
         }
@@ -114,7 +109,7 @@
           // if this ever fails, we can either:
           // 1. not recall solutions with outgoing backlinks or
           // 2. generate new transitions from these backlinks
-//          assert(sol._1.companions.isEmpty, "Recalled solution with an outgoing backlink, this is unsound!")
+          //          assert(sol._1.companions.isEmpty, "Recalled solution with an outgoing backlink, this is unsound!")
           successLeaves = node :: successLeaves // Treat this node as a succeeded leaf
           trace.add(node, Succeeded(sol, id), Some("cache"))
           node.succeed(sol) match {
@@ -199,13 +194,8 @@
         worklist = addNewNodes(newNodes.toList)
         if (newNodes.isEmpty) {
           // This is a dead-end: prune worklist and try something else
-<<<<<<< HEAD
           log.print("Cannot expand goal: BACKTRACK", Console.RED)
-          trace.add(node.id, Failed)
-=======
-          log.print(List((s"Cannot expand goal: BACKTRACK", Console.RED)))
           trace.add(node, Failed)
->>>>>>> 19a0617e
           node.fail
         } else {
           stats.addGeneratedGoals(newNodes.size)
@@ -247,19 +237,4 @@
         }
     }
   }
-
-  private def getIndent(implicit ind: Int): String = if (ind <= 0) "" else "|  " * ind
-
-  protected def printLog(sc: List[(String, String)], isFail: Boolean = false)
-                      (implicit config: SynConfig, ind: Int = 0): Unit = {
-    if (config.printDerivations) {
-      if (!isFail || config.printFailed) {
-        for ((s, c) <- sc if s.trim.length > 0) {
-          print(s"$RESET$getIndent")
-          println(s"$c${s.replaceAll("\n", s"\n$RESET$getIndent$c")}")
-        }
-      }
-      print(s"$RESET")
-    }
-  }
 }