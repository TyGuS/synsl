package org.tygus.suslik.synthesis

import org.tygus.suslik.language.Statements.{Solution, _}
import org.tygus.suslik.logic.Specifications._
import org.tygus.suslik.logic._
import org.tygus.suslik.logic.smt.{CyclicProofChecker, SMTSolving}
import org.tygus.suslik.report.{Log, ProofTrace}
import org.tygus.suslik.synthesis.Memoization._
import org.tygus.suslik.synthesis.SearchTree._
import org.tygus.suslik.synthesis.Termination._
import org.tygus.suslik.synthesis.rules.DelegatePureSynthesis
import org.tygus.suslik.synthesis.rules.Rules._
import org.tygus.suslik.synthesis.tactics.Tactic
import org.tygus.suslik.util.SynStats

import scala.Console._
import scala.annotation.tailrec

/**
  * @author Nadia Polikarpova, Ilya Sergey
  */

class Synthesis(tactic: Tactic, implicit val log: Log, implicit val trace: ProofTrace) extends SepLogicUtils {

  def synthesizeProc(funGoal: FunSpec, env: Environment, sketch: Statement): (List[Procedure], SynStats) = {
    implicit val config: SynConfig = env.config
    implicit val stats: SynStats = env.stats
    val FunSpec(name, tp, formals, pre, post, var_decl) = funGoal

    if (!CyclicProofChecker.isConfigured()) {
      log.print(List((s"Cyclic proof checker is not configured! All termination check will be considered TRUE (this not sound).\n", Console.RED)))
    } else {
      log.print(List((s"The mighty cyclic proof checker is available. Well done!\n", Console.GREEN)))
    }

    if (config.delegatePure && !DelegatePureSynthesis.isConfigured()) {
      log.print(List((s"CVC4 is not available! All pure synthesis steps will be performed by enumeration (this takes more steps).\n", Console.RED)))
    }
    
    val goal = topLevelGoal(pre, post, formals, name, env, sketch, var_decl)
    log.print(List(("Initial specification:", Console.RESET), (s"${goal.pp}\n", Console.BLUE)))
    SMTSolving.init()
    memo.clear()
    ProofTrace.current = trace
    try {
      synthesize(goal)(stats = stats) match {
        case Some((body, helpers)) =>
          log.print(List((s"Succeeded leaves (${successLeaves.length}): ${successLeaves.map(n => s"${n.pp()}").mkString(" ")}", Console.YELLOW)))
          val main = Procedure(funGoal, body)
          (main :: helpers, stats)
        case None =>
          log.out.printlnErr(s"Deductive synthesis failed for the goal\n ${goal.pp}")
          (Nil, stats)
      }
    } catch {
      case SynTimeOutException(msg) =>
        log.out.printlnErr(msg)
        (Nil, stats)
    }
  }

  protected def synthesize(goal: Goal)
                          (stats: SynStats): Option[Solution] = {
    init(goal)
    processWorkList(stats, goal.env.config)
  }

  @tailrec final def processWorkList(implicit
                                     stats: SynStats,
                                     config: SynConfig): Option[Solution] = {
    // Check for timeouts
    if (!config.interactive && stats.timedOut) {
      throw SynTimeOutException(s"\n\nThe derivation took too long: more than ${config.timeOut} seconds.\n")
    }

    val sz = worklist.length
    log.print(List((s"Worklist ($sz): ${worklist.map(n => s"${n.pp()}[${n.cost}]").mkString(" ")}", Console.YELLOW)))
    log.print(List((s"Succeeded leaves (${successLeaves.length}): ${successLeaves.map(n => s"${n.pp()}").mkString(" ")}", Console.YELLOW)))
    log.print(List((s"Memo (${memo.size}) Suspended (${memo.suspendedSize})", Console.YELLOW)))
    stats.updateMaxWLSize(sz)

    if (worklist.isEmpty) None // No more goals to try: synthesis failed
    else {
      val (node, addNewNodes) = popNode // Select next node to expand
      val goal = node.goal
      implicit val ctx: log.Context = log.Context(goal)
      stats.addExpandedGoal(node)
      log.print(List((s"Expand: ${node.pp()}[${node.cost}]", Console.YELLOW))) //      <goal: ${node.goal.label.pp}>
      if (config.printEnv) {
        log.print(List((s"${goal.env.pp}", Console.MAGENTA)))
      }
      log.print(List((s"${goal.pp}", Console.BLUE)))
      trace.add(node)

      // Lookup the node in the memo
      val res = memo.lookup(goal) match {
        case Some(Failed) => { // Same goal has failed before: record as failed
          log.print(List((s"Recalled FAIL", RED)))
<<<<<<< HEAD
          trace.add(node, Failed, Some("cache"))
          worklist = addNewNodes(Nil)
=======
          trace.add(node.id, Failed, Some("cache"))
>>>>>>> 6fcbd888
          node.fail
          None
        }
        case Some(Succeeded(sol)) =>
        { // Same goal has succeeded before: return the same solution
          log.print(List((s"Recalled solution ${sol._1.pp}", RED)))
<<<<<<< HEAD
          trace.add(node, Succeeded(sol), Some("cache"))
          worklist = addNewNodes(Nil)
          node.succeed(sol)
=======
          // This seems to always hold in practice because we always get to the companion
          // before we get to any of its children;
          // if this ever fails, we can either:
          // 1. not recall solutions with outgoing backlinks or
          // 2. generate new transitions from these backlinks
//          assert(sol._1.companions.isEmpty, "Recalled solution with an outgoing backlink, this is unsound!")
          successLeaves = node :: successLeaves // Treat this node as a succeeded leaf
          trace.add(node.id, Succeeded(sol), Some("cache"))
          node.succeed(sol) match {
            case Left(sibling) => {
              worklist = addNewNodes(List(sibling))
              None
            }
            case Right(sol) => Some(sol)
          }
>>>>>>> 6fcbd888
        }
        case Some(Expanded) => { // Same goal has been expanded before: wait until it's fully explored
          log.print(List(("Suspend", RED)))
          memo.suspend(node)
          worklist = addNewNodes(List(node))
          None
        }
        case None => expandNode(node, addNewNodes) // First time we see this goal: do expand
      }
      res match {
        case None => processWorkList
        case sol => sol
      }
    }
  }

  // Pop the next node to expand from the worklist;
  // return this node and a strategy for combining its children with the rest of the list
  protected def popNode(implicit config: SynConfig): (OrNode, Worklist => Worklist) =
    if (config.depthFirst) {// DFS? Pick the first one, insert new nodes in the front
      val best = worklist.head
      worklist = worklist.tail
      (best, _ ++ worklist)
    } else if (config.breadthFirst) { // BFS? Pick the first one non-suspended, insert new nodes in the back
      val best = worklist.minBy(n => memo.isSuspended(n))
      val idx = worklist.indexOf(best)
      worklist = worklist.take(idx) ++ worklist.drop(idx + 1)
      (best, worklist ++ _)
    } else { // Otherwise pick a minimum-cost node that is not suspended
      val best = worklist.minBy(n => (memo.isSuspended(n), n.cost))
      val idx = worklist.indexOf(best)
      worklist = worklist.take(idx) ++ worklist.drop(idx + 1)
      (best, worklist.take(idx) ++ _ ++ worklist.drop(idx))
    }

  // Expand node and return either a new worklist or the final solution
  protected def expandNode(node: OrNode, addNewNodes: List[OrNode] => List[OrNode])(implicit stats: SynStats,
                                                                                    config: SynConfig): Option[Solution] = {
    val goal = node.goal
    memo.save(goal, Expanded)
    implicit val ctx = log.Context(goal)

    // Apply all possible rules to the current goal to get a list of alternative expansions,
    // each of which can have multiple open subgoals
    val rules = tactic.nextRules(node)
    val allExpansions = applyRules(rules)(node, stats, config, ctx)
    val expansions = tactic.filterExpansions(allExpansions)

    // Check if any of the expansions is a terminal
    expansions.find(_.subgoals.isEmpty) match {
      case Some(e) =>
        trace.add(e, node)
        successLeaves = node :: successLeaves
        node.succeed(e.producer(Nil)) match {
          case Left(sibling) => {
            // This node had a suspended and-sibling: add to the worklist
            worklist = addNewNodes(List(sibling))
            None
          }
          case Right(sol) => Some(sol) // This node had no more and-siblings: return solution
        }
      case None => { // no terminals: add all expansions to worklist
        // Create new nodes from the expansions
        val newNodes = for {
          (e, i) <- expansions.zipWithIndex
          andNode = AndNode(i +: node.id, node, e)
          if isTerminatingExpansion(andNode) // termination check
          () = trace.add(andNode, andNode.nChildren)
        } yield {
          andNode.nextChild // take the first goal from each new and-node; the first goal always exists
        }

        worklist = addNewNodes(newNodes.toList)
        if (newNodes.isEmpty) {
          // This is a dead-end: prune worklist and try something else
          log.print(List((s"Cannot expand goal: BACKTRACK", Console.RED)))
          trace.add(node, Failed)
          node.fail
        } else {
          stats.addGeneratedGoals(newNodes.size)
        }
        None
      }
    }
  }


  protected def applyRules(rules: List[SynthesisRule])(implicit node: OrNode,
                                                       stats: SynStats,
                                                       config: SynConfig,
                                                       ctx: log.Context): Seq[RuleResult] = {
    implicit val goal: Goal = node.goal
    rules match {
      case Nil => Vector() // No more rules to apply: done expanding the goal
      case r :: rs =>
        // Invoke the rule
        val children = stats.recordRuleApplication(r.toString, r(goal))

        if (children.isEmpty) {
          // Rule not applicable: try other rules
          log.print(List((s"$r FAIL", RESET)), isFail = true)
          applyRules(rs)
        } else {
          // Rule applicable: try all possible sub-derivations
          val childFootprints = children.map(log.showChildren(goal))
          log.print(List((s"$r (${children.size}): ${childFootprints.head}", RESET)))
          for {c <- childFootprints.tail}
            log.print(List((s" <|>  $c", CYAN)))

          if (r.isInstanceOf[InvertibleRule]) {
            // The rule is invertible: do not try other rules on this goal
            children
          } else {
            // Both this and other rules apply
            children ++ applyRules(rs)
          }
        }
    }
  }

  private def getIndent(implicit ind: Int): String = if (ind <= 0) "" else "|  " * ind

  protected def printLog(sc: List[(String, String)], isFail: Boolean = false)
                      (implicit config: SynConfig, ind: Int = 0): Unit = {
    if (config.printDerivations) {
      if (!isFail || config.printFailed) {
        for ((s, c) <- sc if s.trim.length > 0) {
          print(s"$RESET$getIndent")
          println(s"$c${s.replaceAll("\n", s"\n$RESET$getIndent$c")}")
        }
      }
      print(s"$RESET")
    }
  }
}<|MERGE_RESOLUTION|>--- conflicted
+++ resolved
@@ -96,23 +96,13 @@
       val res = memo.lookup(goal) match {
         case Some(Failed) => { // Same goal has failed before: record as failed
           log.print(List((s"Recalled FAIL", RED)))
-<<<<<<< HEAD
           trace.add(node, Failed, Some("cache"))
-          worklist = addNewNodes(Nil)
-=======
-          trace.add(node.id, Failed, Some("cache"))
->>>>>>> 6fcbd888
           node.fail
           None
         }
-        case Some(Succeeded(sol)) =>
+        case Some(Succeeded(sol, id)) =>
         { // Same goal has succeeded before: return the same solution
           log.print(List((s"Recalled solution ${sol._1.pp}", RED)))
-<<<<<<< HEAD
-          trace.add(node, Succeeded(sol), Some("cache"))
-          worklist = addNewNodes(Nil)
-          node.succeed(sol)
-=======
           // This seems to always hold in practice because we always get to the companion
           // before we get to any of its children;
           // if this ever fails, we can either:
@@ -120,7 +110,7 @@
           // 2. generate new transitions from these backlinks
 //          assert(sol._1.companions.isEmpty, "Recalled solution with an outgoing backlink, this is unsound!")
           successLeaves = node :: successLeaves // Treat this node as a succeeded leaf
-          trace.add(node.id, Succeeded(sol), Some("cache"))
+          trace.add(node, Succeeded(sol, id), Some("cache"))
           node.succeed(sol) match {
             case Left(sibling) => {
               worklist = addNewNodes(List(sibling))
@@ -128,7 +118,6 @@
             }
             case Right(sol) => Some(sol)
           }
->>>>>>> 6fcbd888
         }
         case Some(Expanded) => { // Same goal has been expanded before: wait until it's fully explored
           log.print(List(("Suspend", RED)))
