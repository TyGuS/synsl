package org.tygus.suslik.synthesis

import java.io.File

import org.tygus.suslik.logic.Resolver._
import org.tygus.suslik.parsing.SSLParser
import org.tygus.suslik.synthesis.SearchTree.AndNode
import org.tygus.suslik.util.{SynLogLevels, SynLogging, SynStatUtil}

import scala.io.Source

/**
  * @author Nadia Polikarpova, Ilya Sergey
  */

trait SynthesisRunnerUtil {

  implicit val log : SynLogging = SynLogLevels.Test
  import log._

  val testSeparator = "###"
  val testExtension = "syn"
  val sketchExtension = "sus"
  val defExtension = "def"
  val paramPrefix = "#"
  val noOutputCheck = "nope"

  // The path starts from the project root.
  val rootDir: String = "./src/test/resources/synthesis".replace("/", File.separator)

  val synthesis: Synthesis

  def doRun(testName: String, desc: String, in: String, out: String, params: SynConfig = defaultConfig): Unit

  import synthesis._
  
  def getDescInputOutput(testFilePath: String, initialParams: SynConfig = defaultConfig): (String, String, String, String, SynConfig) = {
    val file = new File(testFilePath)
    val format = testFilePath match{
      case s if s.endsWith(testExtension) => dotSyn
      case s if s.endsWith(sketchExtension) => dotSus
    }
    // The path is counted from the rout
    val allLines = Source.fromFile(file).getLines.toList
    val (params, lines) =
      if (allLines.nonEmpty && allLines.head.startsWith(paramPrefix)) {
        (SynthesisRunner.parseParams(allLines.head.drop(paramPrefix.length).split(' '), initialParams), allLines.tail)
      } else (initialParams, allLines)

    def parseSyn = {
      val i = lines.indexWhere(_.trim.contains(testSeparator))
      val (testDescr, _ :: specAndSrc) = lines.splitAt(i) // a::b matches head `a` and tail `b`
      val fname = removeSuffix(file.getName, s".$testExtension")
      val dirName = file.getParentFile.getName
      val description = if (testDescr.isEmpty) "Testing synthesis" else testDescr.mkString("\n").trim
      // The first part is the description
      val testName = s"$dirName/$fname"
      val desc = s"[$testName] $description"

      val j = specAndSrc.indexWhere(_.trim.startsWith(testSeparator))
      val (spec, expectedSrc) = specAndSrc.splitAt(j)
      val input = spec.mkString(" ").trim
      val output = expectedSrc.tail.mkString("\n").trim
      (testName, desc, input, output, params.copy(inputFormat = format))
    }

    def parseSus = {
      val hasDescr = lines.head.trim.startsWith("/*") // todo:support multiline descriptions
      val desc = if(hasDescr) lines.head.trim else ""

      val j = lines.indexWhere(_.trim.startsWith(testSeparator))
      val (spec, expectedSrc) = lines.splitAt(j)

      val input = spec.mkString(" ").trim
      val testName = testFilePath
      val output = expectedSrc.tail.mkString("\n").trim
      (testName, desc, input, output, params.copy(inputFormat = format))
    }

    format match {
      case `dotSyn` => parseSyn
      case `dotSus` => parseSus
    }
  }

  def synthesizeFromFile(dir: String, testName: String): Unit = {
    val (_, desc, in, out, params) = getDescInputOutput(testName)
    synthesizeFromSpec(testName, in, out, params)
  }

  def synthesizeFromSpec(testName: String, text: String, out: String = noOutputCheck, params: SynConfig = defaultConfig) : Unit = {
    val parser = new SSLParser
    val res = params.inputFormat match {
      case `dotSyn` => parser.parseGoalSYN(text)
      case `dotSus` => parser.parseGoalSUS(text)
    }
    if (!res.successful) {
      throw SynthesisException(s"Failed to parse the input:\n$res")
    }

    val prog = res.get
    // assert(prog.predicates.nonEmpty)
    val (specs, env, body) = resolveProgram(prog)

    if (specs.lengthCompare(1) != 0) {
      throw SynthesisException("Expected a single synthesis goal")
    }

    val spec = specs.head
    val time1 = System.currentTimeMillis()
<<<<<<< HEAD
    val sresult = synthesizeProc(spec, env.copy(config = params), body)
=======
    val config = params.copy(startTime = time1)
    val sresult = synthesizeProc(spec, env.copy(config = config))
>>>>>>> c7f653cd
    val time2 = System.currentTimeMillis()
    val delta = time2 - time1

    SynStatUtil.log(testName, delta, params, spec, sresult)

    def printHotNode(hotNode: AndNode, descs: Int): String =
      s"${hotNode.rule.toString} ${hotNode.consume.pp} at depth ${hotNode.parent.depth} with ${descs} descendants expanded"

    sresult match {
      case Some((procs, stats)) =>
        val result = procs.map(_.pp).mkString
        if (params.printStats) {
          testPrintln(s"\n[$testName]:", Console.MAGENTA)
          testPrintln(params.pp)
          testPrintln(s"${spec.pp}\n", Console.BLUE)
          testPrintln(s"Successfully synthesised in $delta milliseconds:", Console.GREEN)
          testPrintln(s"Goals generated: ${stats.numGoalsGenerated}")
          testPrintln(s"Goals expanded: ${stats.numGoalsExpanded}")
          testPrintln(s"And-nodes backtracked: ${stats.numGoalsFailed}")
          testPrintln(s"Maximum worklist size: ${stats.maxWorklistSize}")
          testPrintln(s"Maximum goal depth: ${stats.maxGoalDepth}")
          testPrintln(s"Final size of SMT cache: ${stats.smtCacheSize}")
          val hotNodesString = stats.hotNodes(5).map{case (n, s) => printHotNode(n, s)}.mkString("\n")
          testPrintln(s"Hot nodes:\n $hotNodesString")
          testPrintln(result)
          testPrintln("-----------------------------------------------------")
        } else {
          println(result)
        }
        if (out != noOutputCheck) {
          val tt = out.trim.lines.toList
          val res = result.trim.lines.toList
          if (params.assertSuccess && res != tt) {
            throw SynthesisException(s"\nThe expected output\n$tt\ndoesn't match the result:\n$res")
          }
        }
      case None =>
        throw SynthesisException(s"Failed to synthesise:\n$sresult")
    }
  }

  def getDefs(defFiles: List[File]): String = {
    if (defFiles.isEmpty) return ""
    assert(defFiles.size == 1, "More than one file with definitions in the folder")
    val file = new File(defFiles.head.getAbsolutePath)
    Source.fromFile(file).getLines.toList.mkString("\n")
  }

  def runAllTestsFromDir(dir: String) {
    val path = List(rootDir, dir).mkString(File.separator)
    val testDir = new File(path)
    if (testDir.exists() && testDir.isDirectory) {
      // Create log file
      SynStatUtil.init(defaultConfig)
      // Get definitions
      val defs = getDefs(testDir.listFiles.filter(f => f.isFile && f.getName.endsWith(s".$defExtension")).toList)
      // Get specs
      val tests = testDir.listFiles.filter(f => f.isFile
        && (f.getName.endsWith(s".$testExtension") ||
            f.getName.endsWith(s".$sketchExtension"))).toList
      for (f <- tests) {
        val (testName, desc, in, out, params) = getDescInputOutput(f.getAbsolutePath)
        val fullInput = List(defs, in).mkString("\n")
        doRun(testName, desc, fullInput, out, params)
      }
    }
  }

  def runSingleTestFromDir(dir: String, fname: String, params: SynConfig = defaultConfig) {
    var testDir = new File(dir)
    if (!testDir.exists()) {
      val path = List(rootDir, dir).mkString(File.separator)
      println(s"Trying the path $path")
      testDir = new File(path)
      if (!testDir.exists()) {
        System.err.println(s"Found no directory $dir.")
        return
      }
    }
    if (testDir.exists() && testDir.isDirectory) {
      // Maybe create log file (depending on params)
      SynStatUtil.init(params)
      // Get definitions
      val defs = getDefs(testDir.listFiles.filter(f => f.isFile && f.getName.endsWith(s".$defExtension")).toList)
      // Get specs
      val tests = testDir.listFiles.filter(f => f.isFile
        && (f.getName.endsWith(s".$testExtension") ||
            f.getName.endsWith(s".$sketchExtension"))).toList
      tests.find(f => f.getName == fname) match {
        case Some(f) =>
          val (testName, desc, in, out, allParams) = getDescInputOutput(f.getAbsolutePath, params)
          val fullInput = List(defs, in).mkString("\n")
          doRun(testName, desc, fullInput, out, allParams)
        case None =>
          System.err.println(s"No file with the name $fname found in the directory $dir.")
      }
    }
  }


  def removeSuffix(s: String, suffix: String): String = {
    if (s.endsWith(suffix)) s.substring(0, s.length - suffix.length) else s
  }

}
<|MERGE_RESOLUTION|>--- conflicted
+++ resolved
@@ -108,12 +108,8 @@
 
     val spec = specs.head
     val time1 = System.currentTimeMillis()
-<<<<<<< HEAD
-    val sresult = synthesizeProc(spec, env.copy(config = params), body)
-=======
     val config = params.copy(startTime = time1)
-    val sresult = synthesizeProc(spec, env.copy(config = config))
->>>>>>> c7f653cd
+    val sresult = synthesizeProc(spec, env.copy(config = config), body)
     val time2 = System.currentTimeMillis()
     val delta = time2 - time1
 
@@ -144,8 +140,8 @@
           println(result)
         }
         if (out != noOutputCheck) {
-          val tt = out.trim.lines.toList
-          val res = result.trim.lines.toList
+          val tt = out.trim.lines.map(_.trim).toList
+          val res = result.trim.lines.toList.map(_.trim)
           if (params.assertSuccess && res != tt) {
             throw SynthesisException(s"\nThe expected output\n$tt\ndoesn't match the result:\n$res")
           }
