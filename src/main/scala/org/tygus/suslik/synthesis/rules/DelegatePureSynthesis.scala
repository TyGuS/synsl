package org.tygus.suslik.synthesis.rules


import org.bitbucket.franck44.scalasmt.parser.{SMTLIB2Parser, SMTLIB2Syntax}
import org.bitbucket.franck44.scalasmt.parser.SMTLIB2Syntax._
import org.bitbucket.inkytonik.kiama.util.StringSource
<<<<<<< HEAD
import org.tygus.suslik.language.Expressions.{IntConst, LocConst, SetLiteral, Subst}
import org.tygus.suslik.language._
import org.tygus.suslik.logic.Specifications.{Assertion, Goal}
import org.tygus.suslik.logic.{Gamma, PFormula, Specifications}
import org.tygus.suslik.synthesis.rules.Rules.{InvertibleRule, RuleResult, SynthesisRule}
import org.tygus.suslik.synthesis.StmtProducer.{ExtractHelper, HandleGuard, IdProducer, SubstMapProducer}
=======
import org.tygus.suslik.language.Expressions.{BinaryExpr, IntConst, SetLiteral, Subst}
import org.tygus.suslik.language._
import org.tygus.suslik.logic.Specifications.{Assertion, Goal}
import org.tygus.suslik.logic.smt.SMTSolving
import org.tygus.suslik.logic.{PFormula, Specifications}
import org.tygus.suslik.synthesis.rules.Rules.{InvertibleRule, RuleResult, SynthesisRule}
import org.tygus.suslik.synthesis.{ExistentialProducer, ExtractHelper, IdProducer, SynthesisException}
>>>>>>> 6fcbd888

import scala.collection.mutable
import scala.sys.process._
import scala.util.{Failure, Success}

object DelegatePureSynthesis {

  def typeToSMT(lType: SSLType): String = lType match {
    case IntType | LocType | CardType => "Int"
    case BoolType => "Bool"
    case IntSetType => "(Set Int)"
    case IntervalType => "Interval"
  }

  val empsetName = "empset"
  val typeConstants: Map[SSLType, List[Expressions.Expr]] = Map(
    IntType -> List(IntConst(0)),
    LocType -> List(IntConst(0)),
    IntSetType -> List(SetLiteral(List())),
    IntervalType -> List(Expressions.emptyInt),
    CardType -> List(IntConst(0))
  )
  val typeUnaries: Map[SSLType, List[Expressions.Expr => Expressions.Expr]] = Map(
    IntType -> List(e => e |+| IntConst(1)),
    LocType -> List(e => e |+| IntConst(1)),
    IntSetType -> List(),
    IntervalType -> List(),
    CardType -> List()
  )

  def toSmtExpr(c: Expressions.Expr, existentials: Map[Expressions.Var, String], sb: StringBuilder): Unit = c match {
    case v: Expressions.Var => sb ++= (if (existentials contains v) existentials(v) else v.name)
    case const: Expressions.Const => sb ++= const.pp
    case SetLiteral(elems) => elems.length match {
      case 0 => sb ++= empsetName
      case 1 =>
        sb ++= "(singleton "
        toSmtExpr(elems.head, existentials, sb)
        sb ++= ")"
      case _ =>
        sb ++= "(insert "
        for (e <- elems.dropRight(1)) {
          toSmtExpr(e, existentials, sb)
          sb ++= " "
        }
        sb ++= "(singleton "
        toSmtExpr(elems.last, existentials, sb)
        sb ++= "))"
    }
    case Expressions.BinaryExpr(op, left, right) => sb ++= "(" ++= (op match {
      case Expressions.OpAnd => "and"
      case Expressions.OpOr => "or"
      case Expressions.OpImplication => "=>"
      case Expressions.OpPlus => "+"
      case Expressions.OpMinus => "-"
      case Expressions.OpMultiply => "*"
      case Expressions.OpEq => "="
      case Expressions.OpBoolEq | Expressions.OpSetEq => "="
      case Expressions.OpLeq => "<="
      case Expressions.OpLt => "<"
      //Set ops all come from here: https://cvc4.github.io/sets-and-relations
      case Expressions.OpIn => "member"
      case Expressions.OpSubset => "subset"
      case Expressions.OpUnion => "union"
      case Expressions.OpDiff => "setminus"
      case Expressions.OpIntersect => "intersection"
      case Expressions.OpIntervalEq => "ieq"
      case Expressions.OpIntervalIn => "imember"
      case Expressions.OpIntervalUnion => "iunion"
      case Expressions.OpRange => "interval"
      case e => throw SynthesisException(s"Not supported: ${e.pp} (${e.getClass.getName})")  
    }) ++= " "
      toSmtExpr(left, existentials, sb)
      sb ++= " "
      toSmtExpr(right, existentials, sb)
      sb ++= ")"
    //case Expressions.OverloadedBinaryExpr(overloaded_op, left, right) =>
    case Expressions.UnaryExpr(op, arg) => sb ++= "(" ++= (op match {
      case Expressions.OpNot => "not"
      case Expressions.OpUnaryMinus => "-"
      case Expressions.OpLower => "lower"
      case Expressions.OpUpper => "upper"
    }) ++= " "
      toSmtExpr(arg, existentials, sb)
      sb ++= ")"
    case Expressions.IfThenElse(cond, left, right) =>
      sb ++= "(ite "
      toSmtExpr(cond, existentials, sb)
      sb ++= " "
      toSmtExpr(left, existentials, sb)
      sb ++= " "
      toSmtExpr(right, existentials, sb)
      sb ++= ")"
    case Expressions.Unknown(_,_,_) => sb ++= Expressions.eTrue.pp
    case e => throw SynthesisException(s"Not supported: ${e.pp} (${e.getClass.getName})")
  }

  def mkExistentialCalls(existentials: Set[Expressions.Var], otherVars: List[(Expressions.Var, SSLType)]): Map[Expressions.Var, String] =
    existentials.map { ex =>
      (ex, "(target_" + ex.name + (for (v <- otherVars) yield v._1.name).mkString(" ", " ", "") + ")")
    }.toMap

  def toSmt(phi: PFormula, existentials: Map[Expressions.Var, String], sb: StringBuilder): Unit = phi.conjuncts.size match {
    case 0 => sb ++= "true"
    case 1 => toSmtExpr(phi.conjuncts.head, existentials, sb)
    case _ => sb ++= "(and "
      for (c <- phi.conjuncts) {
        toSmtExpr(c, existentials, sb)
        sb ++= " "
      }
      sb ++= ")"
  }

  def usesEmptyset(a: Specifications.Assertion): Boolean = a.phi.conjuncts.exists(e => e.collect(expr =>
    expr.isInstanceOf[Expressions.SetLiteral] && expr.asInstanceOf[Expressions.SetLiteral].elems.isEmpty).nonEmpty)

  def toSMTTask(goal: Specifications.Goal, grammarExclusion: Option[(Expressions.Var,Expressions.Expr)] = None): String = {
    val sb = new StringBuilder
    sb ++= "(set-logic ALL)\n\n"

    if (goal.gamma.exists { case (v, t) => t == IntSetType && goal.isExistential(v) } || usesEmptyset(goal.post) || usesEmptyset(goal.pre))
      sb ++= s"(define-fun $empsetName () (Set Int) (as emptyset (Set Int)))\n\n"

    if (goal.gamma.exists { case (_, t) => t == IntervalType })
      sb ++= SMTSolving.intervalPrelude.mkString("\n")

    val otherVars = (goal.gamma -- goal.existentials).toList
    for (ex <- goal.existentials) {
      val etypeOpt = ex.getType(goal.gamma)
      val etypeStr = typeToSMT(etypeOpt.get)
      sb ++= "(synth-fun target_" ++= ex.name ++= " ("
      for (v <- otherVars)
        sb ++= "(" ++= v._1.name ++= " " ++= typeToSMT(v._2) ++= ") "
      sb ++= ") " ++= etypeStr ++= "\n"
      sb ++= "  ((Start " ++= etypeStr ++= " ("
      val allRHSs = mutable.ListBuffer.empty[Expressions.Expr]
      for (c <- typeConstants(etypeOpt.get))
        allRHSs += c
      for (v <- otherVars; if v._2.conformsTo(etypeOpt) && (!goal.isProgramLevelExistential(ex) || goal.isProgramVar(v._1))) {
        allRHSs += v._1
        if (goal.env.config.extendedPure) {
          for (u <- typeUnaries(etypeOpt.get)) {
            allRHSs += u(v._1)
          }
        }
      }
      val notExcluded = allRHSs.filter(e => !grammarExclusion.exists(a => ex == a._1 && e == a._2))
      for (e <- notExcluded) {
        toSmtExpr(e, existentialMap, sb)
        sb ++= " "
      }

      sb ++= ")))"
      sb ++= ")\n"
    }
    sb ++= "\n"
    for (v <- otherVars)
      sb ++= "(declare-var " ++= v._1.name ++= " " ++= typeToSMT(v._2) ++= ")\n"
    sb ++= "\n(constraint\n"
    sb ++= "    (=> "
    lazy val existentialMap = mkExistentialCalls(goal.existentials, otherVars)
    toSmt(goal.pre.phi, Map.empty, sb) //no existential vars in pre
    sb ++= " "
    toSmt(goal.post.phi, existentialMap, sb)
    sb ++= "))"
    sb ++= "\n(check-synth)"
    sb.toString
  }

  val cvc4exe = "cvc4"
  val cvc4Cmd = cvc4exe + " --sygus-out=status-or-def --lang sygus" //" --cegqi-si=all --sygus-out=status-or-def --lang sygus"
  def invokeCVC(task: String): Option[String] = { //<-- if we ever get the library compiled, fix it here
    var out: String = null
    val io = BasicIO.standard { ostream =>
      ostream.write(task.getBytes)
      ostream.flush();
      ostream.close()
    }.withOutput { istream =>
      out = scala.io.Source.fromInputStream(istream).mkString
    }
    val cvc4 = cvc4Cmd.run(io)
    if (cvc4.exitValue() != 0) None
    else if (out.trim == "unknown") None //unsynthesizable
    else Some(out)
  }

  private var configured = false

  def isConfigured(): Boolean = this.synchronized {
    configured = try {
      cvc4Cmd.! == 0
    } catch {
      case _: Throwable => false
    }
    configured
  }


  val parser = SMTLIB2Parser[GetModelResponses]

<<<<<<< HEAD
  def parseAssignments(cvc4Res: String, gamma: Gamma = Map.empty): Subst = {
=======
  def parseTerm(term: SMTLIB2Syntax.Term): Expressions.Expr = term match {
    case QIdTerm(SimpleQId(SymbolId(SSymbol(simpleSymbol)))) =>
      if (simpleSymbol == empsetName) Expressions.SetLiteral(List())
      else Expressions.Var(simpleSymbol)
    case ConstantTerm(NumLit(numeralLiteral)) => IntConst(numeralLiteral.toInt)
    case PlusTerm(t1, t2) => t2.foldRight(parseTerm(t1)) {case (t, e) => BinaryExpr(Expressions.OpPlus, e, parseTerm(t))}
    case t => throw SynthesisException(s"Not supported: ${t.getClass.getName}")
  }

  def parseAssignments(cvc4Res: String): Subst = {
>>>>>>> 6fcbd888
    //〈FunDefCmd〉::=  (define-fun〈Symbol〉((〈Symbol〉 〈SortExpr〉)∗)〈SortExpr〉 〈Term〉
    parser.apply(StringSource("(model " + cvc4Res + ")")) match {
      case Failure(exception) => Map.empty
      case Success(GetModelFunDefResponseSuccess(responses)) =>
        responses.map { response =>
          val existential = response.funDef.sMTLIB2Symbol.asInstanceOf[SSymbol].simpleSymbol.drop(7)
<<<<<<< HEAD
          val expr = response.funDef.term match {
            case QIdTerm(SimpleQId(SymbolId(SSymbol(simpleSymbol)))) => if (simpleSymbol == empsetName) Expressions.SetLiteral(List())
                                                                        else Expressions.Var(simpleSymbol)
            case ConstantTerm(NumLit(numeralLiteral)) =>
              gamma.get(Expressions.Var(existential)) match {
                case Some(LocType) => LocConst(numeralLiteral.toInt)
                case _ => IntConst(numeralLiteral.toInt)
              }
          }
=======
          val expr = parseTerm(response.funDef.term)
>>>>>>> 6fcbd888
          Expressions.Var(existential) -> expr
        }.toMap
      case Success(e) => throw SynthesisException(s"Not supported (${e.getClass.getName})")
    }
  }

  def hasSecondResult(goal:Goal, assignment: Subst): Boolean = {
    for (a <- assignment) {
      val newSmtTask = toSMTTask(goal,Some(a))
      val newRes = invokeCVC(newSmtTask)
      if (newRes.isDefined) return true
    }
    false
  }


  abstract class PureSynthesis(val isFinal: Boolean) extends SynthesisRule with RuleUtils {
    val exceptionQualifier: String = "rule-pure-synthesis"

    def apply(goal: Goal): Seq[RuleResult] = {
      if (!goal.env.config.delegatePure || !configured) return Nil
      if (goal.existentials.isEmpty) return Nil

      val smtTask = toSMTTask(goal)
      val cvc4Res = invokeCVC(smtTask)
      if (cvc4Res.isEmpty) {
        if (goal.env.config.branchAbduction) UnificationRules.Pick(goal)
        else List(RuleResult(List(goal.unsolvableChild), IdProducer, this, goal))
      }
      else {
        //parse me
        val assignments: Subst = parseAssignments(cvc4Res.get, goal.gamma)
        val newPost = goal.post.subst(assignments)
        val newCallGoal = goal.callGoal.map(_.updateSubstitution(assignments))
        val newGoal = goal.spawnChild(post = newPost, callGoal = newCallGoal)
        if (isFinal || !DelegatePureSynthesis.hasSecondResult(goal,assignments)) {
<<<<<<< HEAD
          val kont = SubstMapProducer(assignments) >> IdProducer >> HandleGuard(goal) >> ExtractHelper(goal)
=======
          val kont = ExistentialProducer(assignments) >> IdProducer >> ExtractHelper(goal)
>>>>>>> 6fcbd888
          val alternatives = RuleResult(List(newGoal), kont, this, goal) :: Nil
          nubBy[RuleResult, Assertion](alternatives, res => res.subgoals.head.post)
        }
        else UnificationRules.Pick(goal)
      }
    }
  }

  object PureSynthesisFinal extends PureSynthesis(true) with InvertibleRule {
    override def toString: String = "PureSynthesisFinal"
  }

  object PureSynthesisNonfinal extends PureSynthesis(false) {
    override def toString: String = "PureSynthesisNonFinal"
  }

}<|MERGE_RESOLUTION|>--- conflicted
+++ resolved
@@ -4,22 +4,13 @@
 import org.bitbucket.franck44.scalasmt.parser.{SMTLIB2Parser, SMTLIB2Syntax}
 import org.bitbucket.franck44.scalasmt.parser.SMTLIB2Syntax._
 import org.bitbucket.inkytonik.kiama.util.StringSource
-<<<<<<< HEAD
-import org.tygus.suslik.language.Expressions.{IntConst, LocConst, SetLiteral, Subst}
-import org.tygus.suslik.language._
-import org.tygus.suslik.logic.Specifications.{Assertion, Goal}
-import org.tygus.suslik.logic.{Gamma, PFormula, Specifications}
-import org.tygus.suslik.synthesis.rules.Rules.{InvertibleRule, RuleResult, SynthesisRule}
-import org.tygus.suslik.synthesis.StmtProducer.{ExtractHelper, HandleGuard, IdProducer, SubstMapProducer}
-=======
-import org.tygus.suslik.language.Expressions.{BinaryExpr, IntConst, SetLiteral, Subst}
+import org.tygus.suslik.language.Expressions.{BinaryExpr, IntConst, LocConst, SetLiteral, Subst}
 import org.tygus.suslik.language._
 import org.tygus.suslik.logic.Specifications.{Assertion, Goal}
 import org.tygus.suslik.logic.smt.SMTSolving
-import org.tygus.suslik.logic.{PFormula, Specifications}
+import org.tygus.suslik.logic.{Gamma, PFormula, Specifications}
 import org.tygus.suslik.synthesis.rules.Rules.{InvertibleRule, RuleResult, SynthesisRule}
-import org.tygus.suslik.synthesis.{ExistentialProducer, ExtractHelper, IdProducer, SynthesisException}
->>>>>>> 6fcbd888
+import org.tygus.suslik.synthesis.{ExtractHelper, IdProducer, SubstMapProducer, SynthesisException}
 
 import scala.collection.mutable
 import scala.sys.process._
@@ -220,9 +211,6 @@
 
   val parser = SMTLIB2Parser[GetModelResponses]
 
-<<<<<<< HEAD
-  def parseAssignments(cvc4Res: String, gamma: Gamma = Map.empty): Subst = {
-=======
   def parseTerm(term: SMTLIB2Syntax.Term): Expressions.Expr = term match {
     case QIdTerm(SimpleQId(SymbolId(SSymbol(simpleSymbol)))) =>
       if (simpleSymbol == empsetName) Expressions.SetLiteral(List())
@@ -232,27 +220,20 @@
     case t => throw SynthesisException(s"Not supported: ${t.getClass.getName}")
   }
 
-  def parseAssignments(cvc4Res: String): Subst = {
->>>>>>> 6fcbd888
+  def parseAssignments(cvc4Res: String, gamma: Gamma = Map.empty): Subst = {
     //〈FunDefCmd〉::=  (define-fun〈Symbol〉((〈Symbol〉 〈SortExpr〉)∗)〈SortExpr〉 〈Term〉
     parser.apply(StringSource("(model " + cvc4Res + ")")) match {
       case Failure(exception) => Map.empty
       case Success(GetModelFunDefResponseSuccess(responses)) =>
         responses.map { response =>
           val existential = response.funDef.sMTLIB2Symbol.asInstanceOf[SSymbol].simpleSymbol.drop(7)
-<<<<<<< HEAD
-          val expr = response.funDef.term match {
-            case QIdTerm(SimpleQId(SymbolId(SSymbol(simpleSymbol)))) => if (simpleSymbol == empsetName) Expressions.SetLiteral(List())
-                                                                        else Expressions.Var(simpleSymbol)
-            case ConstantTerm(NumLit(numeralLiteral)) =>
-              gamma.get(Expressions.Var(existential)) match {
-                case Some(LocType) => LocConst(numeralLiteral.toInt)
-                case _ => IntConst(numeralLiteral.toInt)
-              }
+          val expr = parseTerm(response.funDef.term) match {
+            case e@IntConst(v) => gamma.get(Expressions.Var(existential)) match {
+              case Some(LocType) => LocConst(v)
+              case _ => e
+            }
+            case e => e
           }
-=======
-          val expr = parseTerm(response.funDef.term)
->>>>>>> 6fcbd888
           Expressions.Var(existential) -> expr
         }.toMap
       case Success(e) => throw SynthesisException(s"Not supported (${e.getClass.getName})")
@@ -289,11 +270,7 @@
         val newCallGoal = goal.callGoal.map(_.updateSubstitution(assignments))
         val newGoal = goal.spawnChild(post = newPost, callGoal = newCallGoal)
         if (isFinal || !DelegatePureSynthesis.hasSecondResult(goal,assignments)) {
-<<<<<<< HEAD
-          val kont = SubstMapProducer(assignments) >> IdProducer >> HandleGuard(goal) >> ExtractHelper(goal)
-=======
-          val kont = ExistentialProducer(assignments) >> IdProducer >> ExtractHelper(goal)
->>>>>>> 6fcbd888
+          val kont = SubstMapProducer(assignments) >> IdProducer >> ExtractHelper(goal)
           val alternatives = RuleResult(List(newGoal), kont, this, goal) :: Nil
           nubBy[RuleResult, Assertion](alternatives, res => res.subgoals.head.post)
         }
