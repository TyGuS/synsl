--- conflicted
+++ resolved
@@ -1,10 +1,7 @@
 package org.tygus.suslik.synthesis.rules
 
-<<<<<<< HEAD
 import org.tygus.suslik.LanguageUtils
-=======
 import org.tygus.suslik.language.CardType
->>>>>>> 5adbcee6
 import org.tygus.suslik.language.Expressions._
 import org.tygus.suslik.logic.Specifications._
 import org.tygus.suslik.logic._
@@ -46,7 +43,7 @@
         if newPostSigma.chunks.distinct.size == newPostSigma.chunks.size // discard substituion if is produces duplicate chunks in the post
       } yield {
         val newPost = Assertion(post.phi.subst(sub), newPostSigma)
-        val newCallGoal = goal.callGoal.map(_.subst(sub))
+        val newCallGoal = goal.callGoal.map(_.updateSubstitution(sub))
         val newGoal = goal.spawnChild(post = newPost, callGoal = newCallGoal)
         val kont = IdProducer >> HandleGuard(goal) >> ExtractHelper(goal)
         RuleResult(List(newGoal), kont, this, goal)
@@ -115,7 +112,7 @@
           val sigma = Map(x -> e)
           val _p2 = rest2.subst(sigma)
           val _s2 = s2.subst(sigma)
-          val newCallGoal = goal.callGoal.map(_.subst(sigma))
+          val newCallGoal = goal.callGoal.map(_.updateSubstitution(sigma))
           val newGoal = goal.spawnChild(post = Assertion(_p2, _s2), callGoal = newCallGoal)
           val kont = IdProducer >> HandleGuard(goal) >> ExtractHelper(goal)
           List(RuleResult(List(newGoal), kont, this, goal))
@@ -169,7 +166,7 @@
         if goal.getType(ex) == v.getType(goal.gamma).get
         sigma = Map(ex -> v)
         newPost = goal.post.subst(sigma)
-        newCallGoal = goal.callGoal.map(_.subst(sigma))
+        newCallGoal = goal.callGoal.map(_.updateSubstitution(sigma))
         newGoal = goal.spawnChild(post = newPost, callGoal = newCallGoal)
         kont = ExistentialProducer(sigma) >> IdProducer >> HandleGuard(goal) >> ExtractHelper(goal)
       } yield RuleResult(List(newGoal), kont, this, goal)
@@ -206,7 +203,7 @@
         sol = if (bounds.isEmpty) IntConst(0) else BinaryExpr(OpPlus, maxExpr(bounds), IntConst(1))
         sigma = Map(ex -> sol)
         newPost = goal.post.subst(sigma)
-        newCallGoal = goal.callGoal.map(_.subst(sigma))
+        newCallGoal = goal.callGoal.map(_.updateSubstitution(sigma))
         newGoal = goal.spawnChild(post = newPost, callGoal = newCallGoal)
         kont = ExistentialProducer(sigma) >> IdProducer >> HandleGuard(goal) >> ExtractHelper(goal)
       } yield RuleResult(List(newGoal), kont, this, goal)
@@ -223,24 +220,23 @@
     override def toString: String = "PickArg"
 
     def apply(goal: Goal): Seq[RuleResult] = {
-      def isUnsubstituted(e: Expr) = e.isInstanceOf[Var] && !goal.allUniversals.contains(e.asInstanceOf[Var])
-
       if (goal.callGoal.isEmpty) return Nil // no suspended call
       val callGoal = goal.callGoal.get
 
       if (callGoal.call.companion.isEmpty) return Nil // suspended call is not recursive
       val companion = goal.ancestorWithLabel(callGoal.call.companion.get).get.toFunSpec
 
+      def isUnsubstituted(e: Expr) = e.isInstanceOf[Var] && !callGoal.freshToActual.keySet.contains(e.asInstanceOf[Var])
       val i = callGoal.call.args.indexWhere(isUnsubstituted)
       if (i < 0) return Nil // no unsubstituted arguments remain
 
       val arg = companion.params(i)._1
       val sigma = Map(callGoal.call.args(i).asInstanceOf[Var] -> arg)
       val newPost = goal.post.subst(sigma)
-      val newCallGoal = goal.callGoal.map(_.subst(sigma))
+      val newCallGoal = goal.callGoal.map(_.updateSubstitution(sigma))
       val newGoal = goal.spawnChild(post = newPost, callGoal = newCallGoal)
       val kont = ExistentialProducer(sigma) >> IdProducer >> HandleGuard(goal) >> ExtractHelper(goal)
-      List(RuleResult(List(newGoal), kont, goal.allHeaplets - newGoal.allHeaplets, this))
+      List(RuleResult(List(newGoal), kont, this, goal))
     }
   }
 
