--- conflicted
+++ resolved
@@ -94,13 +94,8 @@
         suspendedCallGoal = Some(SuspendedCallGoal(goal.pre, goal.post, callePost, call, freshSub))
         newGoal = goal.spawnChild(post = f.pre, gamma = newGamma, callGoal = suspendedCallGoal)
       } yield {
-<<<<<<< HEAD
-        val kont: StmtProducer = SubstProducer(sub) >> PrependProducer(Call(Var(f.name), args, l)) >> HandleGuard(goal) >> ExtractHelper(goal)
-        RuleResult(List(callGoal), kont, Footprint(largSubHeap, emp), this)
-=======
-        val kont: StmtProducer = IdProducer >> HandleGuard(goal) >> ExtractHelper(goal)
+        val kont: StmtProducer = SubstProducer(freshSub) >> IdProducer >> HandleGuard(goal) >> ExtractHelper(goal)
         RuleResult(List(newGoal), kont, this, goal)
->>>>>>> 043eda69
       }
     }
   }
@@ -184,13 +179,8 @@
       val env = goal.env
 
       def heapletResults(h: Heaplet): Seq[RuleResult] = h match {
-<<<<<<< HEAD
-        case h@SApp(pred, args, Some(t), card) =>
-          if (t >= env.config.maxCloseDepth) return Nil
-=======
         case SApp(pred, args, PTag(cls, unf), card) =>
           if (unf >= env.config.maxCloseDepth) return Nil
->>>>>>> 043eda69
 
           ruleAssert(env.predicates.contains(pred),
             s"Close rule encountered undefined predicate: $pred")
