--- conflicted
+++ resolved
@@ -4,7 +4,7 @@
 import org.tygus.suslik.language.{Statements, _}
 import org.tygus.suslik.logic.Specifications._
 import org.tygus.suslik.logic._
-import org.tygus.suslik.synthesis.StmtProducer._
+import org.tygus.suslik.synthesis.{ExtractHelper, PrependProducer, StmtProducer, SubstVarProducer}
 import org.tygus.suslik.synthesis.rules.Rules._
 
 /**
@@ -91,11 +91,10 @@
           val subGoal = goal.spawnChild(pre = Assertion(newPhi, newSigma),
                                         gamma = goal.gamma + (y -> tpy),
                                         programVars = y :: goal.programVars)
-<<<<<<< HEAD
-          val kont: StmtProducer = SubstVarProducer(a, y) >> PrependProducer(Load(y, tpy, x, offset)) >> HandleGuard(goal) >> ExtractHelper(goal)
-=======
-          val kont: StmtProducer = PrependProducer(Load(y, tpy, x, offset)) >> ExtractHelper(goal)
->>>>>>> 6fcbd888
+          val kont: StmtProducer = e match {
+            case a:Var => SubstVarProducer(a, y) >> PrependProducer(Load(y, tpy, x, offset)) >> ExtractHelper(goal)
+            case _ => PrependProducer(Load(y, tpy, x, offset)) >> ExtractHelper(goal)
+          }
           List(RuleResult(List(subGoal), kont, this, goal))
         case Some(h) =>
           ruleAssert(false, s"Read rule matched unexpected heaplet ${h.pp}")
@@ -147,11 +146,7 @@
                                         post.subst(x, y),
                                         gamma = goal.gamma + (y -> tpy),
                                         programVars = y :: goal.programVars)
-<<<<<<< HEAD
-          val kont: StmtProducer = SubstVarProducer(x, y) >> PrependProducer(Malloc(y, tpy, sz)) >> HandleGuard(goal) >> ExtractHelper(goal)
-=======
-          val kont: StmtProducer = PrependProducer(Malloc(y, tpy, sz)) >> ExtractHelper(goal)
->>>>>>> 6fcbd888
+          val kont: StmtProducer = SubstVarProducer(x, y) >> PrependProducer(Malloc(y, tpy, sz)) >> ExtractHelper(goal)
           List(RuleResult(List(subGoal), kont, this, goal))
         case _ => Nil
       }
