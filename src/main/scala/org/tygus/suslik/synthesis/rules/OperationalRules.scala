package org.tygus.suslik.synthesis.rules

import org.tygus.suslik.LanguageUtils.generateFreshVar
import org.tygus.suslik.language.Expressions._
import org.tygus.suslik.language.Statements.Load
import org.tygus.suslik.language.{Statements, _}
import org.tygus.suslik.logic._
import org.tygus.suslik.logic.Specifications._
import org.tygus.suslik.logic.smt.SMTSolving
import org.tygus.suslik.synthesis.rules.LogicalRules.mkSFormula
import org.tygus.suslik.synthesis.rules.Rules._

/**
  * Operational rules emit statement that operate of flat parts of the heap.
  * @author Nadia Polikarpova, Ilya Sergey
  */

object OperationalRules extends SepLogicUtils with RuleUtils {

  val exceptionQualifier: String = "rule-operational"

  import Statements._

  /*
  Write rule: create a new write from where it's possible

  Γ ; {φ ; x.f -> l' * P} ; {ψ ; x.f -> l' * Q} ---> S   GV(l) = GV(l') = Ø
  ------------------------------------------------------------------------- [write]
  Γ ; {φ ; x.f -> l * P} ; {ψ ; x.f -> l' * Q} ---> *x.f := l' ; S

  */
  object WriteRule extends SynthesisRule with GeneratesCode with InvertibleRule {

<<<<<<< HEAD
    override def toString: Ident = "Write"
=======
    override def toString: Ident = "[Op: write]"
>>>>>>> 3b33da02

    def apply(goal: Goal): Seq[RuleResult] = {
      val pre = goal.pre
      val post = goal.post

      // Heaplets have no ghosts
      def noGhosts: Heaplet => Boolean = {
        case PointsTo(x@Var(_), _, e) => !goal.isGhost(x) && e.vars.forall(v => !goal.isGhost(v))
        case _ => false
      }

      // When do two heaplets match
      def isMatch(hl: Heaplet, hr: Heaplet) = sameLhs(hl)(hr) && noGhosts(hr)

      findMatchingHeaplets(noGhosts, isMatch, goal.pre.sigma, goal.post.sigma) match {
        case None => Nil
        case Some((hl@PointsTo(x@Var(_), offset, e1), hr@PointsTo(_, _, e2))) =>
          if (e1 == e2) {
            return Nil
          } // Do not write if RHSs are the same

          val newPre = Assertion(pre.phi, goal.pre.sigma - hl)
          val newPost = Assertion(post.phi, goal.post.sigma - hr)
          val subGoal = goal.spawnChild(newPre, newPost)
          val kont: StmtProducer = prepend(Store(x, offset, e2)) >> handleGuard(goal) >> extractHelper(goal)

          List(RuleResult(List(subGoal), kont, Footprint(singletonHeap(hl), singletonHeap(hr)), this))
        case Some((hl, hr)) =>
          ruleAssert(assertion = false, s"Write rule matched unexpected heaplets ${hl.pp} and ${hr.pp}")
          Nil
      }
    }

  }

  /*
  Read rule: create a fresh typed read

        y is fresh   Γ,y ; [y/A]{φ ; x -> A * P} ; [y/A]{ψ ; Q} ---> S
      ---------------------------------------------------------------- [read]
             Γ ; {φ ; x.f -> A * P} ; {ψ ; Q} ---> let y := *x.f ; S
  */
  object ReadRule extends SynthesisRule with GeneratesCode with InvertibleRule {

    override def toString: Ident = "Read"

    def apply(goal: Goal): Seq[RuleResult] = {
      val pre = goal.pre
      val post = goal.post
      val gamma = goal.gamma

      def alreadyLoaded(a:Var): Boolean = {
        goal.programVars.exists(b => SMTSolving.valid(goal.pre.phi ==> (a |=| b)))
      }

      def isGhostPoints: Heaplet => Boolean = {
        case PointsTo(x@Var(_), _, a@Var(_)) =>
           !goal.isGhost(x) && goal.isGhost(a) && ! alreadyLoaded(a)
        case _ => false
      }

      findHeaplet(isGhostPoints, goal.pre.sigma) match {
        case None => Nil
        case Some(PointsTo(x@Var(_), offset, a@Var(_))) =>
          val y = generateFreshVar(goal, a.name)
          val tpy = goal.getType(a)

          val subGoal = goal.spawnChild(pre = pre.subst(a, y),
                                        post = post.subst(a, y),
                                        gamma = goal.gamma + (y -> tpy),
                                        programVars = y :: goal.programVars)
          val kont: StmtProducer = prepend(Load(y, tpy, x, offset)) >> handleGuard(goal) >> extractHelper(goal)
          List(RuleResult(List(subGoal), kont, goal.allHeaplets - subGoal.allHeaplets, this))
        case Some(h) =>
          ruleAssert(false, s"Read rule matched unexpected heaplet ${h.pp}")
          Nil
      }
    }
  }

  /*
  Alloc rule: allocate memory for an existential block

           X ∈ GV(post) / GV (pre)        y, Ai fresh
         Γ ; {φ ; y -> (A0 .. An) * P} ; {ψ ; [y/X]Q} ---> S
     -------------------------------------------------------------- [alloc]
     Γ ; {φ ; P} ; {ψ ; block(X, n) * Q} ---> let y = malloc(n); S
  */
  object AllocRule extends SynthesisRule with GeneratesCode {
    override def toString: Ident = "Alloc"

    val MallocInitVal = 666

    def findTargetHeaplets(goal: Goal): Option[(Block, Seq[Heaplet])] = {
      def isExistBlock: Heaplet => Boolean = {
        case Block(x@Var(_), _) => goal.isExistential(x)
        case _ => false
      }

      findBlockAndChunks(isExistBlock, _ => true, goal.post.sigma)
    }

    def apply(goal: Goal): Seq[RuleResult] = {

      val pre = goal.pre
      val post = goal.post

      findTargetHeaplets(goal) match {
        case None => Nil
        case Some((h@Block(x@Var(_), sz), pts)) =>
          val y = generateFreshVar(goal, x.name)
          val tpy = LocType

          val freshChunks = for {
            off <- 0 until sz
          } yield PointsTo(y, off, IntConst(MallocInitVal))
          val freshBlock = Block(x, sz).subst(x, y)
          val newPre = Assertion(pre.phi, mkSFormula(pre.sigma.chunks ++ freshChunks ++ List(freshBlock)))

          val subGoal = goal.spawnChild(newPre,
                                        post.subst(x, y),
                                        gamma = goal.gamma + (y -> tpy),
                                        programVars = y :: goal.programVars)
          val kont: StmtProducer = prepend(Malloc(y, tpy, sz)) >> handleGuard(goal) >> extractHelper(goal)
          List(RuleResult(List(subGoal), kont, goal.allHeaplets - subGoal.allHeaplets, this))
        case _ => Nil
      }
    }

  }

  /*
  Free rule: free a non-ghost block from the pre-state

                     Γ ; {φ ; P} ; {ψ ; Q} ---> S     GV(li) = Ø
   ------------------------------------------------------------------------ [free]
   Γ ; {φ ; block(x, n) * x -> (l1 .. ln) * P} ; { ψ ; Q } ---> free(x); S
*/
  object FreeRule extends SynthesisRule with GeneratesCode {

    override def toString: Ident = "Free"

    def findTargetHeaplets(goal: Goal): Option[(Block, Seq[Heaplet])] = {
      // Heaplets have no ghosts
      def noGhosts(h: Heaplet): Boolean = h.vars.forall(v => goal.isProgramVar(v))
<<<<<<< HEAD
=======

>>>>>>> 3b33da02
      findBlockAndChunks(noGhosts, noGhosts, goal.pre.sigma)
    }

    def apply(goal: Goal): Seq[RuleResult] = {
      val pre = goal.pre

      findTargetHeaplets(goal) match {
        case None => Nil
        case Some((h@Block(x@Var(_), _), pts)) =>
          val toRemove = mkSFormula(pts.toList) ** h
          val newPre = Assertion(pre.phi, pre.sigma - toRemove)

          val subGoal = goal.spawnChild(newPre)
          val kont: StmtProducer = prepend(Free(x)) >> handleGuard(goal) >> extractHelper(goal)

          List(RuleResult(List(subGoal), kont, Footprint(toRemove, emp), this))
        case Some(_) => Nil
      }
    }

  }

}<|MERGE_RESOLUTION|>--- conflicted
+++ resolved
@@ -2,12 +2,10 @@
 
 import org.tygus.suslik.LanguageUtils.generateFreshVar
 import org.tygus.suslik.language.Expressions._
-import org.tygus.suslik.language.Statements.Load
 import org.tygus.suslik.language.{Statements, _}
+import org.tygus.suslik.logic.Specifications._
 import org.tygus.suslik.logic._
-import org.tygus.suslik.logic.Specifications._
 import org.tygus.suslik.logic.smt.SMTSolving
-import org.tygus.suslik.synthesis.rules.LogicalRules.mkSFormula
 import org.tygus.suslik.synthesis.rules.Rules._
 
 /**
@@ -31,11 +29,7 @@
   */
   object WriteRule extends SynthesisRule with GeneratesCode with InvertibleRule {
 
-<<<<<<< HEAD
     override def toString: Ident = "Write"
-=======
-    override def toString: Ident = "[Op: write]"
->>>>>>> 3b33da02
 
     def apply(goal: Goal): Seq[RuleResult] = {
       val pre = goal.pre
@@ -181,10 +175,7 @@
     def findTargetHeaplets(goal: Goal): Option[(Block, Seq[Heaplet])] = {
       // Heaplets have no ghosts
       def noGhosts(h: Heaplet): Boolean = h.vars.forall(v => goal.isProgramVar(v))
-<<<<<<< HEAD
-=======
-
->>>>>>> 3b33da02
+
       findBlockAndChunks(noGhosts, noGhosts, goal.pre.sigma)
     }
 
