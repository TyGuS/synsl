package org.tygus.suslik.synthesis.rules

import org.tygus.suslik.language.Expressions.{Expr, Var}
import org.tygus.suslik.language.IntType
import org.tygus.suslik.language.Statements.Guarded
import org.tygus.suslik.logic.Specifications._
import org.tygus.suslik.logic.smt.SMTSolving
import org.tygus.suslik.logic.{Heaplet, PFormula, PointsTo, PureLogicUtils, SepLogicUtils}
import org.tygus.suslik.synthesis.rules.Rules._

import scala.collection.immutable.SortedSet

/**
  * Rules for short-circuiting failure;
  * do not affect completeness, they are simply an optimization.
  *
  * @author Nadia Polikarpova, Ilya Sergey
  */

object FailRules extends PureLogicUtils with SepLogicUtils with RuleUtils {

  val exceptionQualifier: String = "rule-fail"

  // Noop rule: never applies (used to replace disabled rules)
  object Noop extends SynthesisRule {
    override def toString: String = "Noop"

    def apply(goal: Goal): Seq[RuleResult] = Nil
  }

  // Short-circuits failure if pure post is inconsistent with the pre
  object PostInconsistent extends SynthesisRule with InvertibleRule {
    override def toString: String = "PostInconsistent"

    def apply(goal: Goal): Seq[RuleResult] = {
      val pre = goal.pre.phi
      val post = goal.post.phi

      if (!SMTSolving.sat((pre && post).toExpr))
<<<<<<< HEAD
      // post inconsistent with pre
        List(RuleResult(List(goal.unsolvableChild), idProducer, goal.allHeaplets, this))
=======
        // post inconsistent with pre
        List(RuleResult(List(goal.unsolvableChild), IdProducer, goal.allHeaplets, this))
>>>>>>> f8cf322a
      else
        Nil
    }
  }

  // Short-circuits failure if universal part of post is too strong
  object PostInvalid extends SynthesisRule with InvertibleRule {
    override def toString: String = "PostInvalid"

    def apply(goal: Goal): Seq[RuleResult] = {
      // If precondition does not contain predicates, we can't get get new facts from anywhere
      if (!SMTSolving.valid(goal.pre.phi ==> goal.universalPost))
<<<<<<< HEAD
      // universal post not implies by pre
        List(RuleResult(List(goal.unsolvableChild), idProducer, goal.allHeaplets, this))
=======
        // universal post not implies by pre
        List(RuleResult(List(goal.unsolvableChild), IdProducer, goal.allHeaplets, this))
>>>>>>> f8cf322a
      else
        Nil
    }
  }

  object AbduceBranch extends SynthesisRule with GeneratesCode with InvertibleRule {
    override def toString: String = "AbduceBranch"

    def atomCandidates(goal: Goal): Seq[Expr] =
      for {
        lhs <- goal.programVars
        rhs <- goal.programVars
        if lhs != rhs
        if goal.getType(lhs) == IntType && goal.getType(rhs) == IntType
      } yield lhs |<=| rhs

    def condCandidates(goal: Goal): Seq[Expr] = {
      val atoms = atomCandidates(goal)
      // Toggle this to enable abduction of conjunctions
      // (without branch pruning, produces too many branches)
      //      atoms
      for {
        subset <- atoms.toSet.subsets.toSeq.sortBy(_.size)
        if subset.nonEmpty
      } yield PFormula(subset).toExpr
    }

    /**
      * Find the earliest ancestor of goal
      * that is still valid and has all variables from vars
      */
    def findBranchPoint(vars: Set[Var], goal: Goal): Option[Goal] = {
      def valid(g: Goal) = SMTSolving.valid(g.pre.phi ==> g.universalPost)

      goal.parent match {
        case None => Some(goal).filter(valid) // goal is root: return itself if valid
        case Some(pGoal) =>
          if (vars.subsetOf(pGoal.programVars.toSet)) {
            // Parent goal has all variables from vars: recurse
            findBranchPoint(vars, pGoal)
          } else Some(goal).filter(valid) // one of vars undefined in the goal: return itself if valid
      }
    }

    def guardedCandidates(goal: Goal): Seq[RuleResult] =
      for {
        cond <- condCandidates(goal)
        pre = goal.pre.phi
        if SMTSolving.valid((pre && cond) ==> goal.universalPost)
        if SMTSolving.sat((pre && cond).toExpr)
        bGoal <- findBranchPoint(cond.vars, goal)
        thenGoal = goal.spawnChild(goal.pre.copy(phi = goal.pre.phi && cond), childId = Some(0))
        elseGoal = bGoal.spawnChild(
          pre = bGoal.pre.copy(phi = bGoal.pre.phi && cond.not),
          childId = Some(1))
      } yield RuleResult(List(thenGoal, elseGoal),
<<<<<<< HEAD
        StmtProducer(2, liftToSolutions(stmts => Guarded(cond, stmts.head, stmts.last, bGoal.label))),
=======
        GuardedProducer(cond, bGoal),
>>>>>>> f8cf322a
        goal.allHeaplets,
        this)

    def apply(goal: Goal): Seq[RuleResult] = {
      if (SMTSolving.valid(goal.pre.phi ==> goal.universalPost))
        Nil // valid so far, nothing to say
      else {
        val guarded = guardedCandidates(goal)
        if (guarded.isEmpty)
<<<<<<< HEAD
        // Abduction failed
          if (goal.env.config.fail) List(RuleResult(List(goal.unsolvableChild), idProducer, goal.allHeaplets, this)) // pre doesn't imply post: goal is unsolvable
=======
          // Abduction failed
          if (goal.env.config.fail) List(RuleResult(List(goal.unsolvableChild), IdProducer, goal.allHeaplets, this)) // pre doesn't imply post: goal is unsolvable
>>>>>>> f8cf322a
          else Nil // fail optimization is disabled, so pretend this rule doesn't apply
        else guarded.take(1) // TODO: try several incomparable conditions, but filter out subsumed ones?
      }
    }
  }


  // Short-circuits failure if spatial post doesn't match pre
  // This rule is only applicable when only points-to heaplets are left
  object HeapUnreachable extends SynthesisRule with InvertibleRule {
    override def toString: String = "HeapUnreachable"

    // How many chunks there are with each offset?
    def profile(chunks: List[Heaplet]): Map[Int, Int] = chunks.groupBy { case PointsTo(_, o, _) => o }.mapValues(_.length)

    def apply(goal: Goal): Seq[RuleResult] = {
      assert(!(goal.hasPredicates() || goal.hasBlocks))
      val preChunks = goal.pre.sigma.chunks
      val postChunks = goal.post.sigma.chunks

      if ((profile(preChunks) == profile(postChunks)) && // profiles must match
        postChunks.forall { case pts@PointsTo(v@Var(_), _, _) => goal.isExistential(v) || // each post heaplet is either existential pointer
          findHeaplet(sameLhs(pts), goal.pre.sigma).isDefined
        }) // or has a heaplet in pre with the same LHS
        Nil
      else
        List(RuleResult(List(goal.unsolvableChild), IdProducer, goal.allHeaplets, this)) // spatial parts do not match: only magic can save us
    }
  }

}<|MERGE_RESOLUTION|>--- conflicted
+++ resolved
@@ -37,13 +37,8 @@
       val post = goal.post.phi
 
       if (!SMTSolving.sat((pre && post).toExpr))
-<<<<<<< HEAD
-      // post inconsistent with pre
-        List(RuleResult(List(goal.unsolvableChild), idProducer, goal.allHeaplets, this))
-=======
         // post inconsistent with pre
         List(RuleResult(List(goal.unsolvableChild), IdProducer, goal.allHeaplets, this))
->>>>>>> f8cf322a
       else
         Nil
     }
@@ -56,13 +51,8 @@
     def apply(goal: Goal): Seq[RuleResult] = {
       // If precondition does not contain predicates, we can't get get new facts from anywhere
       if (!SMTSolving.valid(goal.pre.phi ==> goal.universalPost))
-<<<<<<< HEAD
-      // universal post not implies by pre
-        List(RuleResult(List(goal.unsolvableChild), idProducer, goal.allHeaplets, this))
-=======
         // universal post not implies by pre
         List(RuleResult(List(goal.unsolvableChild), IdProducer, goal.allHeaplets, this))
->>>>>>> f8cf322a
       else
         Nil
     }
@@ -119,11 +109,7 @@
           pre = bGoal.pre.copy(phi = bGoal.pre.phi && cond.not),
           childId = Some(1))
       } yield RuleResult(List(thenGoal, elseGoal),
-<<<<<<< HEAD
-        StmtProducer(2, liftToSolutions(stmts => Guarded(cond, stmts.head, stmts.last, bGoal.label))),
-=======
         GuardedProducer(cond, bGoal),
->>>>>>> f8cf322a
         goal.allHeaplets,
         this)
 
@@ -133,13 +119,8 @@
       else {
         val guarded = guardedCandidates(goal)
         if (guarded.isEmpty)
-<<<<<<< HEAD
-        // Abduction failed
-          if (goal.env.config.fail) List(RuleResult(List(goal.unsolvableChild), idProducer, goal.allHeaplets, this)) // pre doesn't imply post: goal is unsolvable
-=======
           // Abduction failed
           if (goal.env.config.fail) List(RuleResult(List(goal.unsolvableChild), IdProducer, goal.allHeaplets, this)) // pre doesn't imply post: goal is unsolvable
->>>>>>> f8cf322a
           else Nil // fail optimization is disabled, so pretend this rule doesn't apply
         else guarded.take(1) // TODO: try several incomparable conditions, but filter out subsumed ones?
       }
