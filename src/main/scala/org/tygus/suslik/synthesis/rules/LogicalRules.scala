package org.tygus.suslik.synthesis.rules

import org.tygus.suslik.language.Expressions._
<<<<<<< HEAD
import org.tygus.suslik.language.{Expressions, Ident, IntType}
=======
import org.tygus.suslik.language.{Ident}
>>>>>>> c7f653cd
import org.tygus.suslik.language.Statements._
import org.tygus.suslik.logic._
import org.tygus.suslik.logic.smt.SMTSolving
import org.tygus.suslik.logic.Specifications._
import org.tygus.suslik.synthesis.rules.Rules._

/**
  * Logical rules simplify specs and terminate the derivation;
  * they do not eliminate existentials.
  * @author Nadia Polikarpova, Ilya Sergey
  */

object LogicalRules extends PureLogicUtils with SepLogicUtils with RuleUtils {

  val exceptionQualifier: String = "rule-logical"

  /*

    -------------------------------- [emp]
    Γ ; {φ ; emp} ; {emp} ---> skip

    Axiom: heaps are empty and pure spec is valid -> emit skip

  */
  object EmpRule extends SynthesisRule with InvertibleRule {

    override def toString: Ident = "Emp"

    def apply(goal: Goal): Seq[RuleResult] = {
      val pre = goal.pre
      val post = goal.post

      if (pre.sigma.isEmp && post.sigma.isEmp && // heaps are empty
        goal.existentials.isEmpty &&             // no existentials
        SMTSolving.valid(pre.phi ==> post.phi))  // pre implies post
        List(RuleResult(Nil, constProducer(Skip), emptyFootprint, this))      // we are done
      else Nil
    }
  }

  /*
  --------------------------------------- [inconsistency]
  Γ ; {φ ∧ l ≠ l ; P} ; {ψ ; Q} ---> emp

  The other axiom: pre is inconsistent -> emit error
  */
  object Inconsistency extends SynthesisRule with InvertibleRule {
    override def toString: String = "Inconsistency"

    def apply(goal: Goal): Seq[RuleResult] = {
      val pre = goal.pre.phi

      if (!SMTSolving.sat(pre))
        List(RuleResult(Nil, constProducer(Error), goal.allHeaplets, this)) // pre inconsistent: return error
      else
        Nil
    }
  }


  /*
   Remove an equivalent heaplet from pre and post
   */
  abstract class Frame extends SynthesisRule {
    def heapletFilter(h: Heaplet): Boolean

    def apply(goal: Goal): Seq[RuleResult] = {
      val pre = goal.pre
      val post = goal.post

      def isSuitable(hPost: Heaplet): Boolean = !hPost.vars.exists(goal.isExistential) && heapletFilter(hPost)
      def isMatch(hPre: Heaplet, hPost: Heaplet): Boolean = hPre.eqModTags(hPost) && isSuitable(hPost)

      findMatchingHeaplets(_ => true, isMatch, pre.sigma, post.sigma) match {
        case None => Nil
        case Some((hPre, hPost)) => {
          val newPreSigma = pre.sigma - hPre
          val newPostSigma = post.sigma - hPost
          val newPre = Assertion(pre.phi, newPreSigma)
          val newPost = Assertion(post.phi, newPostSigma)
          val newGoal = goal.spawnChild(newPre, newPost)
          val kont = idProducer >> handleGuard(goal) >> extractHelper(goal)
          List(RuleResult(List(newGoal), kont, Footprint(singletonHeap(hPre), singletonHeap(hPost)), this))
        }
      }
    }
  }

  object FrameUnfolding extends Frame with UnfoldingPhase {
    override def toString: String = "FrameUnfold"
  }

  object FrameBlock extends Frame with BlockPhase with InvertibleRule {
    override def toString: String = "FrameBlock"
  }

  object FrameFlat extends Frame with FlatPhase with InvertibleRule {
    override def toString: String = "FrameFlat"
  }


  /*
  x ≠ nil ∉ φ
  Γ ; {φ ∧ x ≠ nil ; x.f -> l * P} ; {ψ ; Q} ---> S
  -------------------------------------------------- [nil-not-lval]
  Γ ; {φ ; x.f -> l * P} ; {ψ ; Q} ---> S
  */

  object NilNotLval extends SynthesisRule with InvertibleRule {
    override def toString: String = "NilNotLval"

    def apply(goal: Goal): Seq[RuleResult] = {

      // Find pointers in `a` that are not yet known to be non-null
      def findPointers(a: Assertion): Set[Expr] = {
        val p = a.phi
        // All pointers
        val allPointers = (for (PointsTo(l, _, _) <- a.sigma.chunks) yield l).toSet
        allPointers.filter(
          x => p != pFalse && !p.conjuncts.contains(x |/=| NilPtr) && !p.conjuncts.contains(NilPtr |/=| x)
        )
      }


      def addToAssertion(a: Assertion, ptrs: Set[Expr]): Assertion = {
        val newPhi = mkConjunction(a.phi.conjuncts ++ ptrs.map { x => x |/=| NilPtr })
        Assertion(newPhi, a.sigma)
      }

      val pre = goal.pre
      val post = goal.post

      val prePointers = findPointers(pre)
      val postPointers = findPointers(post).filter(_.vars.forall(v => goal.isExistential(v)))

      if (prePointers.isEmpty && postPointers.isEmpty)
        Nil // no pointers to insert
      else {
        val newPre = addToAssertion(pre, prePointers)
        val newPost = addToAssertion(post, postPointers)
        val newGoal = goal.spawnChild(newPre, newPost)
        val kont = idProducer >> handleGuard(goal) >> extractHelper(goal)
        val preHeaplets = for (h@PointsTo(l, _, _) <- pre.sigma.chunks if prePointers.contains(l)) yield h
        val postHeaplets = for (h@PointsTo(l, _, _) <- post.sigma.chunks if postPointers.contains(l)) yield h
        List(RuleResult(List(newGoal), kont, Footprint(SFormula(preHeaplets), SFormula(postHeaplets)), this))
      }
    }
  }

  /*
  x ≠ y ∉ φ
  Γ ; {φ ∧ x ≠ y ; x.f -> l * y.f -> l' * P} ; {ψ ; Q} ---> S
  ------------------------------------------------------------ [*-partial]
  Γ ; {φ ; x.f -> l * y.f -> l' * P} ; {ψ ; Q} ---> S
   */
  object StarPartial extends SynthesisRule with InvertibleRule {
    override def toString: String = "*Partial"

    def extendPure(p: PFormula, s: SFormula, excludeVars: Set[Var]): Option[(PFormula, SFormula)] = {
      val ptrs = (for (PointsTo(x, _, _) <- s.chunks) yield x).toSet
      // All pairs of pointers
      val pairs = for (x <- ptrs; y <- ptrs if x != y) yield (x, y)
      val newPairs = pairs.filter {
        case (x, y) => excludeVars.intersect(x.vars ++ y.vars).isEmpty &&
          p != pFalse && !p.conjuncts.contains(x |/=| y) && !p.conjuncts.contains(y |/=| x)
      }
      val allNewVars = newPairs.map(_._1).union(newPairs.map(_._2))
      val heaplets = (for (h@PointsTo(x, _, _) <- s.chunks if allNewVars.contains(x)) yield h)
      if (newPairs.isEmpty) None
      else Some((mkConjunction(p.conjuncts ++ newPairs.map { case (x, y) => x |/=| y }),
        SFormula(heaplets)))
    }

    def apply(goal: Goal): Seq[RuleResult] = {
      val s1 = goal.pre.sigma
      val s2 = goal.post.sigma
      val kont = idProducer >> handleGuard(goal) >> extractHelper(goal)

      (extendPure(goal.pre.phi, s1, Set.empty), extendPure(goal.post.phi, s2, goal.existentials)) match {
//      (extendPure(goal.pre.phi, s1, Set.empty), extendPure(goal.post.phi, s2, Set.empty)) match {
          // TODO: make sure it's complete to include post, otherwise revert to pre only
        case (None, None) => Nil
        case (Some((p1, ss1)), None) =>
          val newGoal = goal.spawnChild(pre = Assertion(p1, s1))
          List(RuleResult(List(newGoal), kont, Footprint(ss1, emp), this))
        case (None, Some((p2, ss2))) =>
          val newGoal = goal.spawnChild(post = Assertion(p2, s2))
          List(RuleResult(List(newGoal), kont, Footprint(emp,ss2), this))
        case (Some((p1, ss1)), Some((p2, ss2))) =>
          val newGoal = goal.spawnChild(pre = Assertion(p1, s1), post = Assertion(p2, s2))
          List(RuleResult(List(newGoal), kont, Footprint(ss1, ss2), this))
//        case (None, _) => Nil
//        case (Some(p1), _) =>
//          val newGoal = goal.spawnChild(pre = Assertion(p1, s1))
//          List(Subderivation(List(newGoal), pureKont(toString)))
      }
    }
  }


  /*
  Γ ; {[l/x]φ ; [l/x]P} ; {[l/x]ψ ; [l/x]Q} ---> S
  ------------------------------------------------ [subst-L]
  Γ ; {φ ∧ x = l ; P} ; {ψ ; Q} ---> S
  */
<<<<<<< HEAD
  object SubstLeft extends SynthesisRule with FlatPhase with InvertibleRule {
    // todo:  fix it. It is actually invertible, but we need to keep in mind that
    // it may happen that one variable is from programVars, and the other is not.
    override def toString: String = "[Norm: subst-L]"

    def apply_broken(goal: Goal): Seq[Subderivation] = {
=======
  object SubstLeft extends SynthesisRule with InvertibleRule {
    override def toString: String = "SubstL"

    def apply(goal: Goal): Seq[RuleResult] = {
>>>>>>> c7f653cd
      val p1 = goal.pre.phi
      val s1 = goal.pre.sigma
      val p2 = goal.post.phi
      val s2 = goal.post.sigma
      val kont = idProducer >> handleGuard(goal) >> extractHelper(goal)

      findConjunctAndRest({
        case BinaryExpr(OpEq, v1@Var(_), v2) => v1 != v2
<<<<<<< HEAD
        // This messes with hypothesis unify:
        //        case BinaryExpr(OpSetEq, v1@Var(_), v2) => v1 != v2
        //TODO: discuss and enable
        //        case BinaryExpr(OpBoolEq, v1@Var(_), v2) => v1 != v2
=======
        // TODO: enable this once we have better pure synthesis
        case BinaryExpr(OpSetEq, v1@Var(_), v2) => v1 != v2
          //TODO: discuss and enable
//        case BinaryExpr(OpBoolEq, v1@Var(_), v2) => v1 != v2
>>>>>>> c7f653cd
        case _ => false
      }, p1) match {
        case Some((BinaryExpr(_, x@Var(_), l), rest1)) =>
          val _p1 = mkConjunction(rest1).subst(x, l)
          val _s1 = s1.subst(x, l)
          val _p2 = p2.subst(x, l)
          val _s2 = s2.subst(x, l)
          val newGoal = goal.spawnChild(
            Assertion(_p1, _s1),
            Assertion(_p2, _s2))
<<<<<<< HEAD
          List(Subderivation(List(newGoal), pureKont(toString)))
        case _ => Nil
      }
    }

    def apply_fixed(goal: Goal): Seq[Subderivation] = {
      val p1 = goal.pre.phi
      val s1 = goal.pre.sigma
      val p2 = goal.post.phi
      val s2 = goal.post.sigma

      def substituted(x: Var, l: Expressions.PFormula, rest1: List[PFormula]) = {
        val _p1 = mkConjunction(rest1).subst(x, l)
        val _s1 = s1.subst(x, l)
        val _p2 = p2.subst(x, l)
        val _s2 = s2.subst(x, l)
        val newGoal = goal.copy(
          Assertion(_p1, _s1),
          Assertion(_p2, _s2))
        List(Subderivation(List(newGoal), pureKont(toString)))
      }

      findConjunctAndRest({
        case BinaryExpr(OpEq, v1@Var(_), v2) => v1 != v2
        case BinaryExpr(OpEq, v1, v2@Var(_)) => v1 != v2
        // This messes with hypothesis unify:
//        case BinaryExpr(OpSetEq, v1@Var(_), v2) => v1 != v2
          //TODO: discuss and enable
//        case BinaryExpr(OpBoolEq, v1@Var(_), v2) => v1 != v2
        case _ => false
      }, p1) match {
        case Some((BinaryExpr(_, x@Var(_), l), rest1))
          // can't substitute program var by not program var
          if (l match{case vl@Var(_) => !(goal.isProgramVar(x) && !goal.isProgramVar(vl))  case _ => true}) =>
          substituted(x, l, rest1)
        case Some((BinaryExpr(_, l, x@Var(_)), rest1)) // the new condition isn't symmetric, so we match twice
          // can't substitute program var by not program var
          if (l match{case vl@Var(_) => !(goal.isProgramVar(x) && !goal.isProgramVar(vl)) case _ => true}) =>
          substituted(x, l, rest1)
=======
            List(RuleResult(List(newGoal), kont, goal.allHeaplets - newGoal.allHeaplets, this))
>>>>>>> c7f653cd
        case _ => Nil
      }
    }

    def apply(goal: Goal): Seq[Subderivation] = apply_fixed(goal)
  }

  // This rule has to come after inconsistency
  object SubstLeftVar extends SynthesisRule with InvertibleRule {
    override def toString: String = "SubstLVar"

    def snapshot(g: Goal): PFormula =
      if (g.preNormalized) {
        g.pre.phi
      } else g.parent match {
        case None => BoolConst(true)
        case Some(p) => snapshot(p)
      }

    def apply(goal: Goal): Seq[RuleResult] = {
      val p1 = goal.pre.phi
      val s1 = goal.pre.sigma
      val p2 = goal.post.phi
      val s2 = goal.post.sigma
      val kont = idProducer >> handleGuard(goal) >> extractHelper(goal)

      val normalizedPre = snapshot(goal)
      val diff = mkConjunction((p1.conjuncts.toSet -- normalizedPre.conjuncts.toSet).toList)
      val varCandidates =
          (goal.programVars ++ goal.universalGhosts.toList.sortBy(_.name)).filter(x => diff.vars.contains(x))

      val subs: List[(Var, Var)] = for {
        v1 <- varCandidates.reverse // prefer replacing later vars
        v2 <- varCandidates.take(varCandidates.indexOf(v1)).find(v =>
          goal.getType(v1) == goal.getType(v) &&
            SMTSolving.valid(p1 ==> v1.eq(v, goal.getType(v)))
        ) // prefer replacing with earlier variables
      } yield v1 -> v2
      
      subs match {
        case Nil => Nil
        case _ =>
          val sub = subs.toMap
          val _p1 = p1.subst(sub)
          val _s1 = s1.subst(sub)
          val _p2 = p2.subst(sub)
          val _s2 = s2.subst(sub)
          val newGoal = goal.spawnChild(
            Assertion(_p1, _s1),
            Assertion(_p2, _s2),
            preNormalized = true)
          List(RuleResult(List(newGoal), kont, goal.allHeaplets - newGoal.allHeaplets, this))
      }
    }
  }

  // If an exsitential has a unique solution that is a variable, substitute
  object SubstRightVar extends SynthesisRule with InvertibleRule {
    override def toString: String = "SubstRVar"

    def snapshot(g: Goal): PFormula =
      if (g.postNormalized) {
        g.pre.phi && g.post.phi
      } else g.parent match {
        case None => BoolConst(true)
        case Some(p) => snapshot(p)
      }

    def apply(goal: Goal): Seq[RuleResult] = {
      val p1 = goal.pre.phi
      val p2 = goal.post.phi
      val s2 = goal.post.sigma
      val kont = idProducer >> handleGuard(goal) >> extractHelper(goal)

      val normalized = snapshot(goal)
      val prePost = p1 && p2
      val diff = mkConjunction((prePost.conjuncts.toSet -- normalized.conjuncts.toSet).toList)
      val lhsCandidates = (goal.existentials -- diff.vars).toList
      val rhsCandidates = (goal.programVars ++ goal.universalGhosts.toList.sortBy(_.name)).filter(x => diff.vars.contains(x))


      val subs: List[(Var, Var)] = for {
        v1 <- lhsCandidates
        v2 <- rhsCandidates
        if goal.getType(v1) == goal.getType(v2)
        if SMTSolving.valid(prePost ==> v1.eq(v2, goal.getType(v1)))
      } yield (v1, v2)

      subs match {
        case Nil => Nil
        case _ :: _ =>
          val sub = subs.toMap
          val _p2 = p2.subst(sub)
          val _s2 = s2.subst(sub)
          val newGoal = goal.spawnChild(post = Assertion(_p2, _s2), postNormalized = true)
          List(RuleResult(List(newGoal), kont, goal.allHeaplets - newGoal.allHeaplets, this))
      }
    }
  }

}<|MERGE_RESOLUTION|>--- conflicted
+++ resolved
@@ -1,11 +1,7 @@
 package org.tygus.suslik.synthesis.rules
 
 import org.tygus.suslik.language.Expressions._
-<<<<<<< HEAD
-import org.tygus.suslik.language.{Expressions, Ident, IntType}
-=======
 import org.tygus.suslik.language.{Ident}
->>>>>>> c7f653cd
 import org.tygus.suslik.language.Statements._
 import org.tygus.suslik.logic._
 import org.tygus.suslik.logic.smt.SMTSolving
@@ -211,19 +207,10 @@
   ------------------------------------------------ [subst-L]
   Γ ; {φ ∧ x = l ; P} ; {ψ ; Q} ---> S
   */
-<<<<<<< HEAD
-  object SubstLeft extends SynthesisRule with FlatPhase with InvertibleRule {
-    // todo:  fix it. It is actually invertible, but we need to keep in mind that
-    // it may happen that one variable is from programVars, and the other is not.
-    override def toString: String = "[Norm: subst-L]"
-
-    def apply_broken(goal: Goal): Seq[Subderivation] = {
-=======
   object SubstLeft extends SynthesisRule with InvertibleRule {
     override def toString: String = "SubstL"
 
     def apply(goal: Goal): Seq[RuleResult] = {
->>>>>>> c7f653cd
       val p1 = goal.pre.phi
       val s1 = goal.pre.sigma
       val p2 = goal.post.phi
@@ -232,17 +219,10 @@
 
       findConjunctAndRest({
         case BinaryExpr(OpEq, v1@Var(_), v2) => v1 != v2
-<<<<<<< HEAD
-        // This messes with hypothesis unify:
-        //        case BinaryExpr(OpSetEq, v1@Var(_), v2) => v1 != v2
-        //TODO: discuss and enable
-        //        case BinaryExpr(OpBoolEq, v1@Var(_), v2) => v1 != v2
-=======
         // TODO: enable this once we have better pure synthesis
         case BinaryExpr(OpSetEq, v1@Var(_), v2) => v1 != v2
           //TODO: discuss and enable
 //        case BinaryExpr(OpBoolEq, v1@Var(_), v2) => v1 != v2
->>>>>>> c7f653cd
         case _ => false
       }, p1) match {
         case Some((BinaryExpr(_, x@Var(_), l), rest1)) =>
@@ -253,54 +233,10 @@
           val newGoal = goal.spawnChild(
             Assertion(_p1, _s1),
             Assertion(_p2, _s2))
-<<<<<<< HEAD
-          List(Subderivation(List(newGoal), pureKont(toString)))
+            List(RuleResult(List(newGoal), kont, goal.allHeaplets - newGoal.allHeaplets, this))
         case _ => Nil
       }
     }
-
-    def apply_fixed(goal: Goal): Seq[Subderivation] = {
-      val p1 = goal.pre.phi
-      val s1 = goal.pre.sigma
-      val p2 = goal.post.phi
-      val s2 = goal.post.sigma
-
-      def substituted(x: Var, l: Expressions.PFormula, rest1: List[PFormula]) = {
-        val _p1 = mkConjunction(rest1).subst(x, l)
-        val _s1 = s1.subst(x, l)
-        val _p2 = p2.subst(x, l)
-        val _s2 = s2.subst(x, l)
-        val newGoal = goal.copy(
-          Assertion(_p1, _s1),
-          Assertion(_p2, _s2))
-        List(Subderivation(List(newGoal), pureKont(toString)))
-      }
-
-      findConjunctAndRest({
-        case BinaryExpr(OpEq, v1@Var(_), v2) => v1 != v2
-        case BinaryExpr(OpEq, v1, v2@Var(_)) => v1 != v2
-        // This messes with hypothesis unify:
-//        case BinaryExpr(OpSetEq, v1@Var(_), v2) => v1 != v2
-          //TODO: discuss and enable
-//        case BinaryExpr(OpBoolEq, v1@Var(_), v2) => v1 != v2
-        case _ => false
-      }, p1) match {
-        case Some((BinaryExpr(_, x@Var(_), l), rest1))
-          // can't substitute program var by not program var
-          if (l match{case vl@Var(_) => !(goal.isProgramVar(x) && !goal.isProgramVar(vl))  case _ => true}) =>
-          substituted(x, l, rest1)
-        case Some((BinaryExpr(_, l, x@Var(_)), rest1)) // the new condition isn't symmetric, so we match twice
-          // can't substitute program var by not program var
-          if (l match{case vl@Var(_) => !(goal.isProgramVar(x) && !goal.isProgramVar(vl)) case _ => true}) =>
-          substituted(x, l, rest1)
-=======
-            List(RuleResult(List(newGoal), kont, goal.allHeaplets - newGoal.allHeaplets, this))
->>>>>>> c7f653cd
-        case _ => Nil
-      }
-    }
-
-    def apply(goal: Goal): Seq[Subderivation] = apply_fixed(goal)
   }
 
   // This rule has to come after inconsistency
