--- conflicted
+++ resolved
@@ -6,7 +6,7 @@
 import org.tygus.suslik.logic.Specifications._
 import org.tygus.suslik.logic._
 import org.tygus.suslik.logic.smt.SMTSolving
-import org.tygus.suslik.synthesis.StmtProducer._
+import org.tygus.suslik.synthesis._
 import org.tygus.suslik.synthesis.rules.Rules._
 
 /**
@@ -268,11 +268,7 @@
           val _p1 = rest1.subst(x, e)
           val _s1 = s1.subst(x, e)
           val newGoal = goal.spawnChild(Assertion(_p1, _s1), goal.post.subst(x, e))
-<<<<<<< HEAD
-          val kont = SubstProducer(x, e) >> IdProducer >> HandleGuard(goal) >> ExtractHelper(goal)
-=======
-          val kont = IdProducer >> ExtractHelper(goal)
->>>>>>> 6fcbd888
+          val kont = SubstProducer(x, e) >> IdProducer >> ExtractHelper(goal)
           assert(goal.callGoal.isEmpty)
           List(RuleResult(List(newGoal), kont, this, goal))
         }
