package org.tygus.suslik.synthesis

import java.io.File

import org.tygus.suslik.certification.CertificationTarget
import org.tygus.suslik.certification.CertificationTarget.NoCert
import org.tygus.suslik.certification.targets._
import org.tygus.suslik.report.Log
import org.tygus.suslik.util.SynLogLevels
import scopt.OptionParser

/**
  * @author Ilya Sergey
  */

object SynthesisRunner extends SynthesisRunnerUtil {

  // Enable verbose logging
  override implicit val log = new Log(SynLogLevels.Verbose)

  /**
    * Command line args:
    *
    * fileName                       a synthesis file name (the file under the specified folder, called filename.syn)
    *
    * -r, --trace <value>            print the entire derivation trace; default: false
    * -t, --timeout <value>          timeout for the derivation; default (in milliseconds): 300000 (5 min)
    * -a, --assert <value>           check that the synthesized result against the expected one; default: false
    * -c, --maxCloseDepth <value>    maximum unfolding depth in the post-condition; default: 1
    * -o, --maxOpenDepth <value>     maximum unfolding depth in the pre-condition; default: 1
    * -f, --maxCallDepth <value>     maximum call depth; default: 1
    * -x, --auxAbduction <value>     abduce auxiliary functions; default: false
    * --topLevelRecursion <value>    allow top-level recursion; default: true
    * -b, --branchAbduction <value>  abduce conditional branches; default: false
    * --maxGuardConjuncts <value>    maximum number of conjuncts in an abduced guard; default: 2
    * --phased <value>               split rules into unfolding and flat phases; default: true
    * -d, --dfs <value>              depth first search; default: false
    * --bfs <value>                  breadth first search (ignore weights); default: false
    * --delegate <value>             delegate pure synthesis to CVC4; default: true
    * -i, --interactive <value>      interactive mode; default: false
    * -s, --printStats <value>       print synthesis stats; default: false
    * -p, --printSpecs <value>       print specifications for synthesized functions; default: false
    * -e, --printEnv <value>         print synthesis context; default: false
    * --printFail <value>            print failed rule applications; default: false
    * -l, --log <value>              log results to a csv file; default: false
    * -j, --traceToJsonFile <value>  dump entire proof search trace to a json file; default: none
    * --memo <value>                 enable memoization; default: true
    * --lexi <value>                 use lexicographic termination metric (as opposed to total size); default: false
    * --certTarget <value>           set certification target; default: none (options: htt | vst | iris)
    * --certDest <value>             specify the directory in which to store the certificate file; default: none
    * --certHammerPure <value>       use hammer to solve pure lemmas instead of admitting them (HTT only); default: false
    * --certSetRepr <value>          use SSReflect's perm_eq to represent set equality (HTT only); default: false
    *
    * --help                         prints the help reference
    *
    */
  def main(args: Array[String]): Unit = handleInput(args)

  override def doRun(testName: String, desc: String, in: String, out: String, params: SynConfig): Unit = {
    super.doRun(testName, desc, in, out, params)
    if (params.printStats) {
      println(desc)
      println()
    }
    try {
      synthesizeFromSpec(testName, in, out, params)
    } catch {
      case SynthesisException(msg) =>
        System.err.println("Synthesis failed:")
        System.err.println(msg)
    }
  }

  case class RunConfig(synConfig: SynConfig, fileName: String)

  val TOOLNAME = "SuSLik"
  val SCRIPTNAME = "suslik"
  private val VERSION = "0.5"
  private val VERSION_STRING = s"v$VERSION"

  private val defaultFile = List(".", "examples", "swap").mkString(File.separator)

  private def getParentDir(filePath: String): String = {
    val file = new File(filePath)
    if (!file.exists()) {
      "."
    }
    else file.getParentFile.getAbsolutePath
  }

  private def handleInput(args: Array[String]): Unit = {
    val newConfig = RunConfig(SynConfig(), defaultFile)
    parser.parse(args, newConfig) match {
      case Some(RunConfig(synConfig, file)) =>
        val dir = getParentDir(file)
        val fName = new File(file).getName
        runSingleTestFromDir(dir, fName, synConfig)
      case None =>
        System.err.println("Bad argument format.")
    }
  }

  private val parser: OptionParser[RunConfig] = new scopt.OptionParser[RunConfig](SCRIPTNAME) {
    // See examples at https://github.com/scopt/scopt

    head(TOOLNAME, VERSION_STRING)

    implicit val certTargetRead: scopt.Read[CertificationTarget] =
      scopt.Read.reads {
<<<<<<< HEAD
        case "htt" => htt.HTT()
        case "vst" => vst.VST()
        case "iris" => iris.Iris()
        case _ => NoCert
=======
        case "coq" => coq.Coq
        case t => throw SynthesisException(s"Certification target $t is not supported") 
>>>>>>> 6fcbd888
      }

    private def uncurryLens[A,B,C](lens: scalaz.Lens[A, B])(f: C => B => B) =
      Function.uncurried { c:C => lens =>= f(c) }

    private val configLens = scalaz.Lens.lensu[RunConfig, SynConfig](
      (c, v) => c.copy(synConfig = v), _.synConfig)
    private def cfg[C](f:C => SynConfig => SynConfig) = uncurryLens(configLens)(f)

    arg[String]("fileName").action { (x, c) =>
      c.copy(fileName = x)
    }.text("a synthesis file name (the file under the specified folder, called filename.syn)")

    opt[Boolean]('r', "trace").action(cfg { b =>
      _.copy(printDerivations = b)
    }).text("print the entire derivation trace; default: false")

    opt[Long]('t', "timeout").action(cfg { t =>
      _.copy(timeOut = t)
    }).text("timeout for the derivation; default (in milliseconds): 300000 (5 min)")

    opt[Boolean]('a', "assert").action(cfg { b =>
      _.copy(assertSuccess = b)
    }).text("check that the synthesized result against the expected one; default: false")

    opt[Int]('c', "maxCloseDepth").action(cfg { d =>
      _.copy(maxCloseDepth = d)
    }).text("maximum unfolding depth in the post-condition; default: 1")

    opt[Int]('o', "maxOpenDepth").action(cfg { d =>
      _.copy(maxOpenDepth = d)
    }).text("maximum unfolding depth in the pre-condition; default: 1")

    opt[Int]('f', "maxCallDepth").action(cfg { d =>
      _.copy(maxCalls = d)
    }).text("maximum call depth; default: 1")

    opt[Boolean]('x', "auxAbduction").action(cfg { b =>
      _.copy(auxAbduction = b)
    }).text("abduce auxiliary functions; default: false")

    opt[Boolean]('b', "branchAbduction").action(cfg { b =>
      _.copy(branchAbduction = b)
    }).text("abduce conditional branches; default: false")

    opt[Int]("maxGuardConjuncts").action(cfg { n =>
      _.copy(maxGuardConjuncts = n)
    }).text("maximum number of conjuncts in an abduced guard; default: 2")

    opt[Boolean]('d', name = "dfs").action(cfg { b =>
      _.copy(depthFirst = b)
    }).text("depth first search; default: false")

    opt[Boolean](name = "bfs").action(cfg { b =>
      _.copy(breadthFirst = b)
    }).text("breadth first search (ignore weights); default: false")

    opt[Boolean](name = "delegate").action(cfg { b =>
      _.copy(delegatePure = b)
    }).text("delegate pure synthesis to CVC4; default: true")

    opt[Boolean](name = "extended").action(cfg { b =>
      conf => conf.copy(extendedPure = b, delegatePure = b || conf.delegatePure)
    }).text("use extended search space for pure synthesis with CVC4; default: false")

    opt[Boolean]('i', "interactive").action(cfg { b =>
      _.copy(interactive = b)
    }).text("interactive mode; default: false")

    opt[Boolean]('s', "printStats").action(cfg { b =>
      _.copy(printStats = b)
    }).text("print synthesis stats; default: false")

    opt[Boolean]('p', "printSpecs").action { (b, rc) =>
      rc.copy(synConfig = rc.synConfig.copy(printSpecs = b))
    }.text("print specifications for synthesized functions; default: false")

    opt[Boolean]('e', "printEnv").action { (b, rc) =>
      rc.copy(synConfig = rc.synConfig.copy(printEnv = b))
    }.text("print synthesis context; default: false")

    opt[Boolean]("printFail").action(cfg { b =>
      _.copy(printFailed = b)
    }).text("print failed rule applications; default: false")

    opt[Boolean]('l', "log").action(cfg { b =>
      _.copy(logToFile = b)
    }).text("log results to a csv file; default: false")

    opt[String]('j', "traceToJsonFile").action(cfg { fn =>
      _.copy(traceToJsonFile = Some(new File(fn)))
    }).text("dump entire proof search trace to a json file; default: none")

    opt[Boolean](name = "memo").action(cfg { b =>
      _.copy(memoization = b)
    }).text("enable memoization; default: true")

    opt[CertificationTarget](name="certTarget").action { (t, rc) =>
      rc.copy(synConfig = rc.synConfig.copy(certTarget = t))
    }.text("set certification target; default: none (options: htt | vst | iris)")

    opt[File](name="certDest").action(cfg { f =>
      _.copy(certDest = f)
    }).text("specify the directory in which to store the certificate file; default: none")

    opt[Boolean](name = "certHammerPure").action(cfg { b =>
      _.copy(certHammerPure = b)
    }).text("use hammer to solve pure lemmas instead of admitting them (HTT only); default: false")

    opt[Boolean](name = "certSetRepr").action(cfg { b =>
      _.copy(certSetRepr = b)
    }).text("use SSReflect's perm_eq to represent set equality (HTT only); default: false")

    help("help").text("prints this usage text")

    note("\nOnce the synthesis is done execution, statistics will be available in stats.csv (rewritten every time).\n")

  }

  def parseParams(paramString: Array[String], params: SynConfig): SynConfig = {
    val newConfig = RunConfig(params, defaultFile)
    parser.parse(paramString, newConfig) match {
      case Some(RunConfig(synConfig, _)) => synConfig
      case None => throw SynthesisException("Bad argument format.")
    }
  }
}<|MERGE_RESOLUTION|>--- conflicted
+++ resolved
@@ -107,15 +107,10 @@
 
     implicit val certTargetRead: scopt.Read[CertificationTarget] =
       scopt.Read.reads {
-<<<<<<< HEAD
         case "htt" => htt.HTT()
         case "vst" => vst.VST()
         case "iris" => iris.Iris()
         case _ => NoCert
-=======
-        case "coq" => coq.Coq
-        case t => throw SynthesisException(s"Certification target $t is not supported") 
->>>>>>> 6fcbd888
       }
 
     private def uncurryLens[A,B,C](lens: scalaz.Lens[A, B])(f: C => B => B) =
