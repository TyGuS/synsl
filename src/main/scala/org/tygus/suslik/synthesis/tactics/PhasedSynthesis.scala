--- conflicted
+++ resolved
@@ -89,7 +89,12 @@
     UnfoldingRules.Close,
   )
 
-<<<<<<< HEAD
+  protected def unfoldingPostPhaseRules: List[SynthesisRule] = List(
+    LogicalRules.FrameUnfolding,
+    UnificationRules.HeapUnifyUnfolding,
+    UnfoldingRules.Close,
+  )
+
   protected def callAbductionRules(goal: Goal): List[SynthesisRule] = {
     List(FailRules.PostInconsistent,
       FailRules.PostInvalid) ++
@@ -115,14 +120,6 @@
           UnificationRules.PickArg,
           UnificationRules.Pick))
   }
-=======
-  protected def unfoldingPostPhaseRules: List[SynthesisRule] = List(
-    LogicalRules.FrameUnfolding,
-    UnificationRules.HeapUnifyUnfolding,
-    UnfoldingRules.Close,
-  )
-
->>>>>>> 9944829f
 
   protected def postBlockPhaseRules: List[SynthesisRule] = List(
     if (config.branchAbduction) FailRules.AbduceBranch else FailRules.PostInvalid,
