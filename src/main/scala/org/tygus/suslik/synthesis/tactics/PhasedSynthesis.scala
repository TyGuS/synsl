--- conflicted
+++ resolved
@@ -137,33 +137,6 @@
       BranchRules.Branch
     )
 
-<<<<<<< HEAD
-  //TODO
-  private val zippedUnorderedAnyPhaseRules = List(1,1,1,1,1,1,1,1) zip unorderedAnyPhaseRules
-
-  protected def anyPhaseRules(config:SynConfig): List[SynthesisRule] = {
-    val generationID  = config.generationID
-    val individualID  = config.individualID
-    val fileName      = "search_parameters_" + generationID.toString + "_" + individualID.toString + ".json"
-    val directoryPath = os.pwd
-    val jsonFile      = os.read(directoryPath/"src"/"main"/"scala"/"org"/"tygus"/"suslik"/"synthesis"/"tactics"/"parameters"/fileName)
-    val jsonData      = ujson.read(jsonFile)
-
-    val orderOfAnyPhaseRules = jsonData("order_of_any_phase_rules").arr.map(_.num).map(_.toInt)
-
-    if (config.evolutionary)
-      List(
-        zippedUnorderedAnyPhaseRules(orderOfAnyPhaseRules.apply(0)),
-        zippedUnorderedAnyPhaseRules(orderOfAnyPhaseRules.apply(1)),
-        zippedUnorderedAnyPhaseRules(orderOfAnyPhaseRules.apply(2)),
-        zippedUnorderedAnyPhaseRules(orderOfAnyPhaseRules.apply(3)),
-        zippedUnorderedAnyPhaseRules(orderOfAnyPhaseRules.apply(4)),
-        zippedUnorderedAnyPhaseRules(orderOfAnyPhaseRules.apply(5)),
-        zippedUnorderedAnyPhaseRules(orderOfAnyPhaseRules.apply(6)),
-        zippedUnorderedAnyPhaseRules(orderOfAnyPhaseRules.apply(7))
-      ).filter(p=>{p._1 == 1}).map(_._2)
-    else
-=======
     if (goal.env.config.evolutionary) {
       List(
         unorderedAnyPhaseRules(orderOfAnyPhaseRules.apply(0)),
@@ -176,7 +149,6 @@
         unorderedAnyPhaseRules(orderOfAnyPhaseRules.apply(7))
       )
     } else
->>>>>>> 4d2cee0c
       List(unorderedAnyPhaseRules:_*)
   }
 
@@ -298,14 +270,6 @@
           ))
   }
 
-<<<<<<< HEAD
-  protected def postBlockPhaseRules: List[SynthesisRule] = List(
-      if (config.branchAbduction) BranchRules.AbduceBranch else FailRules.CheckPost,
-      LogicalRules.FrameBlock,
-      UnificationRules.HeapUnifyBlock,
-      OperationalRules.AllocRule
-  )
-=======
   protected def postBlockPhaseRules(goal: Goal): List[SynthesisRule] = {
 
     val index =
@@ -337,7 +301,6 @@
       )
     else List(unOrdersOfPostBlockPhaseRules:_*)
   }
->>>>>>> 4d2cee0c
 
   protected def preBlockPhaseRules: List[SynthesisRule] = List(
       OperationalRules.FreeRule
