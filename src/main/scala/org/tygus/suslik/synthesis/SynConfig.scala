--- conflicted
+++ resolved
@@ -43,12 +43,7 @@
                       assertSuccess: Boolean = false,
                       logToFile: Boolean = true,
                       traceToJsonFile: Option[File] = None,
-<<<<<<< HEAD
-                      timeOut: Long = 120000,
-                      startTime: Deadline = Deadline.now,
-=======
                       timeOut: Long = 1800000,
->>>>>>> 6fcbd888
                       // Certification
                       certTarget: CertificationTarget = NoCert,
                       certDest: File = null,
