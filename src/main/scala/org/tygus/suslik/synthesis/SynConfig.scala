package org.tygus.suslik.synthesis

import org.tygus.suslik.language.PrettyPrinting

/**
  * @author Ilya Sergey
  */

sealed trait InputFormat
case object dotSyn extends InputFormat
case object dotSus extends InputFormat

case class SynConfig(
                      // Synthesis params
                      maxOpenDepth: Int         = 1,
                      maxCloseDepth: Int        = 1,
                      auxAbduction: Boolean     = false,
                      branchAbduction: Boolean  = false,
                      phased: Boolean           = true,
                      invert: Boolean           = true,
                      fail: Boolean             = true,
                      commute: Boolean          = true,
                      depthFirst: Boolean       = false,
                      // Timeout and logging
<<<<<<< HEAD
                      interactive: Boolean      = false,
                      printStats: Boolean       = true,
=======
                      printStats: Boolean       = false,
>>>>>>> 3b33da02
                      printDerivations: Boolean = false,
                      printFailed: Boolean      = false,
                      printTags: Boolean        = false,
                      printEnv: Boolean         = false,
                      printColor: Boolean       = true,
                      assertSuccess: Boolean    = true,
<<<<<<< HEAD
                      logToFile: Boolean        = true,
                      memoization: Boolean      = true,
                      timeOut: Long             = 120000,
                      inputFormat: InputFormat = dotSyn,
                      // Global state
                      startTime: Long           = 0
=======
                      logToFile: Boolean        = false,
                      memoization: Boolean      = true,
                      timeOut: Long             = DEFAULT_TIMEOUT*100,
                      inputFormat: InputFormat = dotSyn
>>>>>>> 3b33da02
                    ) extends PrettyPrinting {

  override def pp: String =
    ( (if (maxOpenDepth == defaultConfig.maxOpenDepth) Nil else List(s"maxOpenDepth = $maxOpenDepth")) ++
      (if (maxCloseDepth == defaultConfig.maxCloseDepth) Nil else List(s"maxCloseDepth = $maxCloseDepth")) ++
      (if (auxAbduction == defaultConfig.auxAbduction) Nil else List(s"auxAbduction = $auxAbduction")) ++
      (if (branchAbduction == defaultConfig.branchAbduction) Nil else List(s"branchAbduction = $branchAbduction")) ++
      (if (phased == defaultConfig.phased) Nil else List(s"phased = $phased")) ++
      (if (invert == defaultConfig.invert) Nil else List(s"invert = $invert")) ++
      (if (fail == defaultConfig.fail) Nil else List(s"fail = $fail")) ++
      (if (commute == defaultConfig.commute) Nil else List(s"commute = $commute"))
      ).mkString(", ")
}

case class SynTimeOutException(msg: String) extends Exception(msg)

case class SynthesisException(msg: String) extends Exception(msg)
case class SymbolicExecutionError(msg: String) extends Exception(msg)

<|MERGE_RESOLUTION|>--- conflicted
+++ resolved
@@ -22,31 +22,20 @@
                       commute: Boolean          = true,
                       depthFirst: Boolean       = false,
                       // Timeout and logging
-<<<<<<< HEAD
                       interactive: Boolean      = false,
                       printStats: Boolean       = true,
-=======
-                      printStats: Boolean       = false,
->>>>>>> 3b33da02
                       printDerivations: Boolean = false,
                       printFailed: Boolean      = false,
                       printTags: Boolean        = false,
                       printEnv: Boolean         = false,
                       printColor: Boolean       = true,
                       assertSuccess: Boolean    = true,
-<<<<<<< HEAD
                       logToFile: Boolean        = true,
                       memoization: Boolean      = true,
                       timeOut: Long             = 120000,
                       inputFormat: InputFormat = dotSyn,
                       // Global state
                       startTime: Long           = 0
-=======
-                      logToFile: Boolean        = false,
-                      memoization: Boolean      = true,
-                      timeOut: Long             = DEFAULT_TIMEOUT*100,
-                      inputFormat: InputFormat = dotSyn
->>>>>>> 3b33da02
                     ) extends PrettyPrinting {
 
   override def pp: String =
