--- conflicted
+++ resolved
@@ -383,8 +383,6 @@
       case _ => 1
     }
 
-<<<<<<< HEAD
-=======
     // Should this atomic formula be a candidate for pure unification?
     // For now, only allow set relations
     def allowUnify: Boolean = this match {
@@ -408,7 +406,6 @@
       _conjuncts(this).distinct
     }
 
->>>>>>> c7f653cd
     def resolveOverloading(gamma: Gamma): Expr = this match {
       case expr: OverloadedBinaryExpr =>
         BinaryExpr(
