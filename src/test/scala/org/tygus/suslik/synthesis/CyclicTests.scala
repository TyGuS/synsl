--- conflicted
+++ resolved
@@ -23,13 +23,10 @@
     runAllTestsFromDir("cyclic-benchmarks/multi-list")
   }
 
-<<<<<<< HEAD
-  describe("Skiplist") {
-    runAllTestsFromDir("cyclic-benchmarks/skiplist")
-  }
+//  describe("Skiplist") {
+//    runAllTestsFromDir("cyclic-benchmarks/skiplist")
+//  }
 
-=======
->>>>>>> ed441872
   describe("Single-Linked Lists") {
     runAllTestsFromDir("cyclic-benchmarks/sll")
   }
