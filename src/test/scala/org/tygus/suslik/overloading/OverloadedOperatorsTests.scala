package org.tygus.suslik.overloading

import org.scalatest.{FunSpec, Matchers}
import org.tygus.suslik.language.Expressions.Var
import org.tygus.suslik.language._
import org.tygus.suslik.logic.Resolver.resolveProgram
import org.tygus.suslik.logic.Specifications._
import org.tygus.suslik.logic._
import org.tygus.suslik.parsing.SSLParser
import org.tygus.suslik.synthesis._
import org.tygus.suslik.synthesis.instances.PhasedSynthesis

/**
  * @author Roman Shchedrin
  */

class OverloadedOperatorsTests extends FunSpec with Matchers with SynthesisRunnerUtil  {

  val synthesis: Synthesis = new PhasedSynthesis

  def resolveFromSpec(testName: String, text: String, out: String = "nope", params: SynConfig = defaultConfig): Specifications.Goal = {
    val parser = new SSLParser
    val res = parser.parseGoal(text)
    if (!res.successful) {
      throw SynthesisException(s"Failed to parse the input:\n$res")
    }
    val prog = res.get
    val (specs, env, body) = resolveProgram(prog)
    if (specs.lengthCompare(1) != 0) {
      throw SynthesisException("Expected a single synthesis goal")
    }
    val spec = specs.head
<<<<<<< HEAD
    val FunSpec(name, _, formals, pre, post, var_types) = spec
    val goal = makeNewGoal(pre, post, formals, name, env, body, var_types)
=======
    val FunSpec(name, _, formals, pre, post) = spec
    val goal = topLevelGoal(pre, post, formals, name, env)
>>>>>>> c7f653cd
    goal
  }



  def doRun(testName: String, desc: String, in: String, out: String, params: SynConfig = defaultConfig): Unit =
    it(desc) {
      synthesizeFromSpec(testName, in, out, params)
    }

  describe("Resolver tests") {
    it("should respect function signature") {
      val code =
        """
          {emp} void foo (int i, bool b, loc l, set s){ emp}
        """

      val goal = resolveFromSpec("foo", code)
      assert(goal.gamma(Var("i")) == IntType)
      assert(goal.gamma(Var("l")) == LocType)
      assert(goal.gamma(Var("s")) == IntSetType)
      assert(goal.gamma(Var("b")) == BoolType)
    }

    it("should resolve ambiguity as int by default") {
      val code =
        """
          {emp} void foo (int v){ www==www;emp}
        """

      val goal = resolveFromSpec("foo", code)
      assert(goal.gamma(Var("www")) == IntType)
    }

    it("should resolve type from equality chain") {
      val code =
        """
          {bb == ((a/\b) == (b \/ a))/\cc==bb/\dd==cc
          /\ i == 5 /\ j == i; emp}
          void foo (int v)
          { ee==dd /\ k == j;emp}
        """

      val goal = resolveFromSpec("foo", code)
      assert(goal.gamma(Var("a")) == BoolType)
      assert(goal.gamma(Var("b")) == BoolType)
      assert(goal.gamma(Var("bb")) == BoolType)
      assert(goal.gamma(Var("cc")) == BoolType)
      assert(goal.gamma(Var("dd")) == BoolType)
      assert(goal.gamma(Var("ee")) == BoolType)
      assert(goal.gamma(Var("i")) == IntType)
      assert(goal.gamma(Var("j")) == IntType)
      assert(goal.gamma(Var("k")) == IntType)
    }
  }

  describe("Overloaded operators tests") {
    runAllTestsFromDir("overloaded-ops")
  }

}<|MERGE_RESOLUTION|>--- conflicted
+++ resolved
@@ -30,13 +30,8 @@
       throw SynthesisException("Expected a single synthesis goal")
     }
     val spec = specs.head
-<<<<<<< HEAD
     val FunSpec(name, _, formals, pre, post, var_types) = spec
-    val goal = makeNewGoal(pre, post, formals, name, env, body, var_types)
-=======
-    val FunSpec(name, _, formals, pre, post) = spec
-    val goal = topLevelGoal(pre, post, formals, name, env)
->>>>>>> c7f653cd
+    val goal = topLevelGoal(pre, post, formals, name, env, body, var_types)
     goal
   }
 
