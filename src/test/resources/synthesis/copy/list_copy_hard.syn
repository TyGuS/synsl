should be able to synthesize list copy

#####

{true ; r :-> x ** lseg(x, 0, S)}
void listcopy(loc r, loc x)
{true ; r :-> y ** lseg(x, 0, S) ** lseg(y, 0, S) }

#####

void listcopy (loc r, loc x) {
  if (x == 0) {
  } else {
    let v2 = *x;
    let nxt2 = *(x + 1);
    *r = nxt2;
    listcopy(r, nxt2);
    let y12 = *r;
    let y2 = malloc(2);
<<<<<<< HEAD
=======
    *(y2 + 1) = y12;
>>>>>>> 64ccf3e0
    *y2 = v2;
    *(y2 + 1) = nxt2;
    *r = y2;
<<<<<<< HEAD
    *(x2 + 1) = y12;
=======
>>>>>>> 64ccf3e0
  }
}<|MERGE_RESOLUTION|>--- conflicted
+++ resolved
@@ -17,16 +17,8 @@
     listcopy(r, nxt2);
     let y12 = *r;
     let y2 = malloc(2);
-<<<<<<< HEAD
-=======
-    *(y2 + 1) = y12;
->>>>>>> 64ccf3e0
     *y2 = v2;
     *(y2 + 1) = nxt2;
     *r = y2;
-<<<<<<< HEAD
-    *(x2 + 1) = y12;
-=======
->>>>>>> 64ccf3e0
   }
 }